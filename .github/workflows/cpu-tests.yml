--- conflicted
+++ resolved
@@ -39,26 +39,6 @@
       uses: actions/setup-python@v4
       with:
         python-version: ${{ matrix.python-version }}
-<<<<<<< HEAD
-
-    - name:  Install uv
-      run: |
-        pip install uv
-
-    - name: UV cache
-      uses: actions/cache@v4
-      with:
-        path: ~/.cache/uv
-        key: ${{ runner.os }}-python-${{ matrix.python-version }}-uv
-
-    - name: Install minimal dependencies
-      run: |
-        # Use `--system` flag to allow global installs in CI
-        # https://github.com/astral-sh/uv/issues/1526
-        uv pip install --system -r requirements.txt
-        uv pip list
-        # make sure all modules are importable
-=======
         cache: 'pip'
         cache-dependency-path: |
           pyproject.toml
@@ -68,7 +48,6 @@
         pip install .
         pip list
         # make sure all modules are still importable with only the minimal dependencies available
->>>>>>> 43be9c8f
         modules=$(
           find litgpt -type f -name "*.py" | \
           sed 's/\.py$//' | sed 's/\//./g' | \
@@ -79,19 +58,9 @@
 
     - name: Install all dependencies
       run: |
-<<<<<<< HEAD
-        uv pip install --system -r requirements-all.txt pytest pytest-rerunfailures pytest-timeout transformers>=4.38.0 einops protobuf
-        uv pip list
-=======
         pip install '.[all,test]'
         pip list
->>>>>>> 43be9c8f
 
     - name: Run tests
       run: |
-<<<<<<< HEAD
-        uv pip install --system . --no-deps
-
-=======
->>>>>>> 43be9c8f
         pytest -v --disable-pytest-warnings --strict-markers --color=yes --timeout 120