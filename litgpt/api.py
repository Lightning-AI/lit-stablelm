# Copyright Lightning AI. Licensed under the Apache License 2.0, see LICENSE file.
#
# This file implements the LitGPT Python API
from pathlib import Path
from typing import Any, List, Literal, Optional, Union

import torch
import lightning as L
from lightning.fabric.plugins import BitsandbytesPrecision


from litgpt.model import GPT  # needs to be imported before config
from litgpt.config import name_to_config, Config
from litgpt.tokenizer import Tokenizer
from litgpt.generate.base import generate as generate_fn
from litgpt.chat.base import generate as stream_generate_fn
from litgpt.prompts import load_prompt_style, has_prompt_style, PromptStyle
from litgpt.utils import (
    auto_download_checkpoint,
    check_file_size_on_cpu_and_warn,
    extend_checkpoint_dir,
    get_default_supported_precision,
    load_checkpoint,
)


class LLM:
    def __init__(
        self,
        model: GPT,
        tokenizer: Tokenizer,
        prompt_style: PromptStyle,
        devices: Union[int, List[int]] = 1,
        checkpoint_dir: Path = None,
        fabric: L.Fabric = None
    ) -> None:
        self.model = model
        self.preprocessor = Preprocessor(tokenizer, device=fabric.device)
        self.devices = devices
        self.prompt_style = prompt_style
        self.checkpoint_dir = checkpoint_dir
        self.fabric = fabric

    """
    LLM model class for inference, pretraining, and finetuning.

    Example:
        from litgpt.api import LLM

        llm = LLM.load("microsoft/phi-2", accelerator="cuda", devices=1)
        text = llm.generate("What do Llamas eat?", top_k=1)
        print(text)
    """

    @classmethod
    def load(
        cls,
        model: str,
        accelerator: Literal["cpu", "cuda", "auto"] = "auto",
        devices: Union[int, List[int]] = 1,
        quantize: Optional[Literal["bnb.nf4", "bnb.nf4-dq", "bnb.fp4", "bnb.fp4-dq", "bnb.int8"]] = None,
        precision: Optional[Any] = None,
        init: Optional[Literal["pretrained", "random"]] = "pretrained",
        tokenizer_dir: Optional[Path] = None,
        access_token: Optional[str] = None
    ) -> "LLM":
        """
        Loads the LLM from a local directory or model hub.

        Arguments
            model: A local path to a directory containing the model weights or a valid model name.
               You can get a list of valid model names via the `litgpt download list` command line argument.
            accelerator: Which device type to load the model on ("cpu", "gpu", "mps", "cuda", or "auto")
            devices: The number of devices (1, 2, etc.) or device IDs (e.g., [0, 2] to use the first and third GPU).
            quantize: Whether to quantize the model and using which method:
                - bnb.nf4, bnb.nf4-dq, bnb.fp4, bnb.fp4-dq: 4-bit quantization from bitsandbytes
                - bnb.int8: 8-bit quantization from bitsandbytes
                for more details, see https://github.com/Lightning-AI/litgpt/blob/main/tutorials/quantize.md
            precision: Indicates the Fabric precision setting to use.
                For instance, "32-true", "16-mixed", "16-true", "bf16-mixed", "bf16-true".
                For more details, see https://lightning.ai/docs/fabric/stable/api/fabric_args.html#precision
            init: If "pretrained" (default), downloads the model from the HF Hub if a local model can't be found at the `model`
                directory name; otherwise loads the model from the local directory.
                If "random", initializes the `model` with random weights.
            access_token:
                Optional API token to access models with restrictions when using `init="pretrained"`.
            tokenizer_dir: An optional tokenizer directory if `model` is not a checkpoint directory, or if a user
                wants to use a different tokenizer instead.
        """
        allowed_accelerators = {"cpu", "gpu", "cuda", "mps", "auto"}
        if accelerator not in allowed_accelerators:
            raise ValueError(f"Invalid accelerator: {accelerator}. Must be one of {allowed_accelerators}.")

        if accelerator == "auto":
            if torch.cuda.is_available():
                accelerator = "cuda"
            elif torch.backends.mps.is_available():
                accelerator = "mps"
            else:
                accelerator = "cpu"

        num_devices = calculate_number_of_devices(devices)

        if num_devices > 1:
            raise NotImplementedError(
                "Support for multiple devices is currently not implemented, yet."
            )

        allowed_init = {"pretrained", "random"}

        if init == "pretrained":
            checkpoint_dir = auto_download_checkpoint(model_name=model, access_token=access_token)
            config = Config.from_file(checkpoint_dir / "model_config.yaml")

        elif init == "random":
            checkpoint_dir = None
            try:
                config = Config.from_name(model)
            except ValueError:
                print(f"Model name {model} is not supported.\n")
                available_models = "\n".join(sorted(name_to_config))
                print(f"Available values:\n{available_models}")
                quit()

        else:
            raise ValueError(f"Invalid init option: {init}. Must be one of {allowed_init}")

        torch.set_float32_matmul_precision("high")
        precision = precision or get_default_supported_precision(training=False)

        plugins = None
        if quantize is not None and quantize.startswith("bnb."):
            if "mixed" in precision:
                raise ValueError("The combination of quantization and mixed precision is not supported.")
            dtype = {"16-true": torch.float16, "bf16-true": torch.bfloat16, "32-true": torch.float32}[precision]
            plugins = BitsandbytesPrecision(quantize[4:], dtype)
            precision = None

        fabric = L.Fabric(
            accelerator=accelerator,
            devices=devices,
            precision=precision,
            plugins=plugins
        )

        if tokenizer_dir is not None:
            tokenizer_dir = extend_checkpoint_dir(Path(tokenizer_dir))
            tokenizer = Tokenizer(tokenizer_dir)
        elif checkpoint_dir is not None:
            tokenizer = Tokenizer(checkpoint_dir)
        else:
            raise ValueError("Provide a path to a tokenizer directory via the `tokenizer_dir` setting.")

        if checkpoint_dir is not None:
            prompt_style = (
                load_prompt_style(checkpoint_dir)
                if has_prompt_style(checkpoint_dir)
                else PromptStyle.from_config(config)
            )
        else:
            prompt_style = PromptStyle.from_config(config)

        with fabric.init_module(empty_init=(num_devices > 1)):
            model = GPT(config)

        # This should be set if we add a compile feature later
        # with fabric.init_tensor():
        #     model.set_kv_cache(batch_size=1)

        model.eval()
        model = fabric.setup_module(model)

        if checkpoint_dir is not None:
            checkpoint_path = checkpoint_dir / "lit_model.pth"
            check_file_size_on_cpu_and_warn(checkpoint_path, fabric.device)
            load_checkpoint(fabric, model, checkpoint_path)
        return cls(
            model=model, tokenizer=tokenizer, devices=devices,
            prompt_style=prompt_style, checkpoint_dir=checkpoint_dir, fabric=fabric,
        )

    @torch.inference_mode()
    def generate(
        self,
        prompt: str,
        max_new_tokens: int = 50,
        max_seq_length: Union[int, Literal['dynamic', 'max_model_supported']] = 'dynamic',
        temperature: float = 1.0,
        top_k: Optional[int] = None,
        top_p: float = 1.0,
        return_as_token_ids: bool = False,
        stream: bool = False
    ) -> Union[str, torch.Tensor]:
        """
        Takes a conditioning sequence (prompt) as input and continues to generate as many tokens as requested.

        Arguments:
            model: The model to use.
            prompt: The prompt string to use for generating the samples.
            max_new_tokens: The maximum number of new tokens to return.
            max_seq_length: The size of kvcache to use. If 'dynamic', the kvcache size will be
                sized to the max returned tokens, up to 'max_model_supported'.
            temperature: Scales the predicted logits by 1 / temperature.
            top_k: If specified, only sample among the tokens with the k highest probabilities.
            top_p: If specified, it represents the cumulative probability threshold to consider in the sampling process.
                In top-p sampling, the next token is sampled from the highest probability tokens
                whose cumulative probability exceeds the threshold `top_p`. When specified,
                it must be `0 <= top_p <= 1`. Here, `top_p=0` is equivalent
                to sampling the most probable token, while `top_p=1` samples from the whole distribution.
                It can be used in conjunction with `top_k` and `temperature` with the following order
                of application:

                1. `top_k` sampling
                2. `temperature` scaling
                3. `top_p` sampling

                For more details, see https://arxiv.org/abs/1904.09751
                or https://huyenchip.com/2024/01/16/sampling.html#top_p
            return_as_token_ids: If True, returns the token IDs as a torch.Tensor. Otherwise, returns the decoded text as a string.
            stream: If True, returns a generator that yields tokens as they are generated.
                At the moment, this setting is slower and may use more memory than the non-streaming version.
                We plan to resolve this in the future.
        """
        prompt = self.prompt_style.apply(prompt)
        input_ids = self.preprocessor.tokenizer.encode(prompt)
        prompt_length = input_ids.size(0)
        max_returned_tokens = prompt_length + max_new_tokens

<<<<<<< HEAD
        # Create or grow the kv cache if necessary.
        kvcache_uninitialized = self.model.mask_cache is None
        prev_size = self.model.mask_cache.size(-1) if not kvcache_uninitialized else None
        max_model_supported = self.model.max_seq_length

        if max_seq_length == 'dynamic':
            if max_returned_tokens > max_model_supported:
                raise ValueError(
                        f"Cannot generate a response with {max_returned_tokens} tokens.\n"
                        f"This model has a maximum context length of {max_model_supported} tokens.\n"
                        f"The prompt contains {prompt_length} tokens, leaving {max_model_supported - prompt_length} for the response, which is not enough."
                    )
            if kvcache_uninitialized or prev_size < max_returned_tokens:
                self.model.set_kv_cache(batch_size=1, max_seq_length=max_returned_tokens, device=self.fabric.device)
        elif max_seq_length == 'max_model_supported':
            if kvcache_uninitialized or prev_size != max_model_supported:
                self.model.set_kv_cache(batch_size=1, max_seq_length=max_model_supported, device=self.fabric.device)
        elif type(max_seq_length) == int:
            if max_seq_length > max_model_supported:
                raise ValueError(
                        f"Cannot initialize a kvcache for {max_seq_length} tokens. "
                        "This model has a maximum context length of {max_model_supported} tokens."
                    )
            if kvcache_uninitialized or prev_size != max_seq_length:
                print("Creating new kvcache with max_seq_length:", max_seq_length)
                self.model.set_kv_cache(batch_size=1, max_seq_length=max_seq_length, device=self.fabric.device)
        else:
            raise ValueError(f"Invalid max_seq_length: {max_seq_length}")

        current_kvcache_size = self.model.mask_cache.size(-1)
        if max_returned_tokens > current_kvcache_size:
            raise ValueError(
                f"Not enough space within {max_seq_length=} to hold the prompt ({prompt_length} tokens) plus {max_returned_tokens=}.\n"
                f"Please resolve this by increasing max_seq_length, using a shorter prompt, or setting a smaller max_returned_tokens."
            )
=======
        if self.model.mask_cache is not None:
            self.model.clear_kv_cache()

        first_turn = self.model.mask_cache is None
        if first_turn or max_returned_tokens > self.model.max_seq_length:
            self.model.max_seq_length = max_returned_tokens
            self.model.set_kv_cache(batch_size=1, device=self.fabric.device)
>>>>>>> 16f614fe

        self.model.eval()

        if calculate_number_of_devices(self.devices) > 1:
            raise NotImplementedError(
                "Support for multiple devices is currently not implemented for `generate`"
            )

        def iterator():
            outputs = stream_generate_fn(
                model=self.model,
                prompt=input_ids.to(self.fabric.device),
                max_returned_tokens=max_returned_tokens,
                temperature=temperature,
                top_k=top_k,
                top_p=top_p,
                stop_tokens=([self.preprocessor.tokenizer.eos_id],),
            )
            if return_as_token_ids:
                yield from outputs
            else:
                for output in outputs:
                    yield self.preprocessor.tokenizer.decode(output)
            return

        if stream:
            outputs = iterator()
        else:
            outputs = generate_fn(
                model=self.model,
                prompt=input_ids.to(self.fabric.device),
                max_returned_tokens=max_returned_tokens,
                temperature=temperature,
                top_k=top_k,
                top_p=top_p,
                eos_id=self.preprocessor.tokenizer.eos_id,
                include_prompt=False,
            )

        if stream:
            return outputs
        elif return_as_token_ids:
            return outputs
        else:
            return self.preprocessor.tokenizer.decode(outputs)


class Preprocessor:
    """
    Preprocesser class for tokenization and de-tokenization.
    """

    def __init__(self, tokenizer: Tokenizer, device: str = "cpu") -> None:
        self.tokenizer = tokenizer
        self.device = device

    def encode(self, text: str) -> torch.Tensor:
        return self.tokenizer.encode(text, device=self.device)

    def decode(self, token_ids: torch.Tensor) -> str:
        return self.tokenizer.decode(token_ids)


def calculate_number_of_devices(devices):
    """
    Utility function to calculate the number of devices.
    """
    num_devices = devices if isinstance(devices, int) else len(devices) if isinstance(devices, list) else 0
    return num_devices<|MERGE_RESOLUTION|>--- conflicted
+++ resolved
@@ -226,9 +226,12 @@
         prompt_length = input_ids.size(0)
         max_returned_tokens = prompt_length + max_new_tokens
 
-<<<<<<< HEAD
-        # Create or grow the kv cache if necessary.
+        # Create, clear or grow the kv cache if necessary.
         kvcache_uninitialized = self.model.mask_cache is None
+        
+        if not kvcache_uninitialized:
+            self.model.clear_kv_cache()
+    
         prev_size = self.model.mask_cache.size(-1) if not kvcache_uninitialized else None
         max_model_supported = self.model.max_seq_length
 
@@ -262,15 +265,6 @@
                 f"Not enough space within {max_seq_length=} to hold the prompt ({prompt_length} tokens) plus {max_returned_tokens=}.\n"
                 f"Please resolve this by increasing max_seq_length, using a shorter prompt, or setting a smaller max_returned_tokens."
             )
-=======
-        if self.model.mask_cache is not None:
-            self.model.clear_kv_cache()
-
-        first_turn = self.model.mask_cache is None
-        if first_turn or max_returned_tokens > self.model.max_seq_length:
-            self.model.max_seq_length = max_returned_tokens
-            self.model.set_kv_cache(batch_size=1, device=self.fabric.device)
->>>>>>> 16f614fe
 
         self.model.eval()
 
