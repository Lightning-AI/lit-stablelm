# Copyright Lightning AI. Licensed under the Apache License 2.0, see LICENSE file.
#
# This file implements the LitGPT Python API
from pathlib import Path
import sys
import time
from typing import Any, List, Literal, Optional, Union

import torch
import lightning as L
from lightning.fabric.plugins import BitsandbytesPrecision
from lightning.fabric.accelerators import CUDAAccelerator


from litgpt.model import GPT
from litgpt.config import name_to_config, Config
from litgpt.tokenizer import Tokenizer
from litgpt.generate.sequentially import sequential
from litgpt.generate.tp import tensor_parallel
from litgpt.generate.base import generate as generate_fn
from litgpt.chat.base import generate as stream_generate_fn
from litgpt.prompts import load_prompt_style, has_prompt_style, PromptStyle
from litgpt.utils import (
    auto_download_checkpoint,
    check_file_size_on_cpu_and_warn,
    check_nvlink_connectivity,
    extend_checkpoint_dir,
    get_default_supported_precision,
    load_checkpoint,
)


class LLM:
    def __init__(
        self,
        model: GPT,
        preprocessor=None,
        prompt_style: PromptStyle = None,
        devices: Union[int, List[int]] = None,
        config: Config = None,
        checkpoint_dir: Path = None,
        fabric: L.Fabric = None,
        generate_strategy: Optional[Literal["sequential", "tensor_parallel"]] = None,
        kv_cache_initialized: bool = False,
        fixed_kv_cache_size: Union[int, Literal["max_model_supported"], None] = None
    ) -> None:
        self._model = model
        self.preprocessor = preprocessor
        self.devices = devices
        self.prompt_style = prompt_style
        self.config = config
        self.checkpoint_dir = checkpoint_dir
        self.fabric = fabric
        self.generate_strategy = generate_strategy
        self.kv_cache_initialized = kv_cache_initialized
        self.fixed_kv_cache_size = fixed_kv_cache_size
        self.prev_generated_seq_length = 0

    """
    LLM model class for inference, pretraining, and finetuning.

    Example:
        from litgpt.api import LLM

        llm = LLM.load("microsoft/phi-2")
        text = llm.generate("What do Llamas eat?", top_k=1)
        print(text)
    """

    @property
    def model(self):
        if self._model is None:
            raise AttributeError("The model is not initialized yet; use the .distribute() method to initialize the model.")
        return self._model

    @model.setter
    def model(self, content):
        self._model = content

    @classmethod
    def load(
        cls,
        model: str,
        init: Optional[Literal["pretrained", "random"]] = "pretrained",
        tokenizer_dir: Optional[Path] = None,
        access_token: Optional[str] = None,
        distribute: Optional[Literal["auto"]] = "auto"
    ) -> "LLM":
        """
        Loads the LLM from a local directory or model hub.

        Arguments
            model: A local path to a directory containing the model weights or a valid model name.
               You can get a list of valid model names via the `litgpt download list` command line argument.
            init: If "pretrained" (default), downloads the model from the HF Hub if a local model can't be found at the `model`
                directory name; otherwise loads the model from the local directory.
                If "random", initializes the `model` with random weights.
            tokenizer_dir: An optional tokenizer directory if `model` is not a checkpoint directory, or if a user
                wants to use a different tokenizer instead.
            access_token: Optional API token to access models with restrictions when using `init="pretrained"`.
            distribute: If "auto" (default), initializes the model on a single GPU if available and otherwise on the CPU.
                To have more control over the model distribution strategy and utilize multiple GPUs, you can set
                `llm = LLM.load(..., distribute=None)` and call `llm.distribute(...)` manually.
        """

        allowed_init = {"pretrained", "random"}

        if init == "pretrained":
            checkpoint_dir = auto_download_checkpoint(model_name=model, access_token=access_token)
            config = Config.from_file(checkpoint_dir / "model_config.yaml")

        elif init == "random":
            checkpoint_dir = None
            try:
                config = Config.from_name(model)
            except ValueError:
                print(f"Model name {model} is not supported.\n")
                available_models = "\n".join(sorted(name_to_config))
                print(f"Available values:\n{available_models}")
                quit()

        else:
            raise ValueError(f"Invalid init option: {init}. Must be one of {allowed_init}")

        torch.set_float32_matmul_precision("high")

        if tokenizer_dir is not None:
            tokenizer_dir = extend_checkpoint_dir(Path(tokenizer_dir))
            tokenizer = Tokenizer(tokenizer_dir)
        elif checkpoint_dir is not None:
            tokenizer = Tokenizer(checkpoint_dir)
        else:
            raise ValueError("Provide a path to a tokenizer directory via the `tokenizer_dir` setting.")

        if checkpoint_dir is not None:
            prompt_style = (
                load_prompt_style(checkpoint_dir)
                if has_prompt_style(checkpoint_dir)
                else PromptStyle.from_config(config)
            )
        else:
            prompt_style = PromptStyle.from_config(config)

        if distribute == "auto":
            if torch.cuda.is_available():
                accelerator = "cuda"
            elif torch.backends.mps.is_available():
                accelerator = "mps"
            else:
                accelerator = "cpu"

            fabric = L.Fabric(
                accelerator=accelerator,
                devices=1,
                precision=get_default_supported_precision(training=False),
            )

            with fabric.init_module(empty_init=False):
                model = GPT(config)
            model.eval()
            preprocessor = Preprocessor(tokenizer, device=fabric.device)

            if checkpoint_dir is not None:
                checkpoint_path = checkpoint_dir / "lit_model.pth"
                check_file_size_on_cpu_and_warn(checkpoint_path, fabric.device)
                load_checkpoint(fabric, model, checkpoint_path)

            model = fabric.setup_module(model)

        else:
            preprocessor = Preprocessor(tokenizer, device="cuda" if torch.cuda.is_available() else "cpu")
            model = None
            fabric = None

        return cls(
            model=model, preprocessor=preprocessor, prompt_style=prompt_style,
            config=config, checkpoint_dir=checkpoint_dir, fabric=fabric, generate_strategy=None,
            kv_cache_initialized=False, fixed_kv_cache_size=False
        )

    def distribute(
        self,
        accelerator: Literal["cpu", "cuda", "auto"] = "auto",
        devices: Union[int, List[int]] = 1,
        precision: Optional[Any] = None,
        quantize: Optional[Literal["bnb.nf4", "bnb.nf4-dq", "bnb.fp4", "bnb.fp4-dq", "bnb.int8"]] = None,
        generate_strategy: Optional[Literal["sequential", "tensor_parallel"]] = None,
        fixed_kv_cache_size: Union[int, Literal["max_model_supported"], None] = None
    ):
        """
        Moves the model onto specified devices for single-GPU or multi-GPU inference

        accelerator: Which device type to load the model on ("cpu", "gpu", "mps", "cuda", or "auto")
        devices: The number of devices (1, 2, etc.) or device IDs (e.g., [0, 2] to use the first and third GPU).
        quantize: Whether to quantize the model and using which method:
            - bnb.nf4, bnb.nf4-dq, bnb.fp4, bnb.fp4-dq: 4-bit quantization from bitsandbytes
            - bnb.int8: 8-bit quantization from bitsandbytes
            for more details, see https://github.com/Lightning-AI/litgpt/blob/main/tutorials/quantize.md
        precision: Indicates the Fabric precision setting to use.
            For instance, "32-true", "16-mixed", "16-true", "bf16-mixed", "bf16-true".
            For more details, see https://lightning.ai/docs/fabric/stable/api/fabric_args.html#precision
        generate_strategy: Whether to use a sequential model generation strategy. The "sequential" settings allows running
            models that wouldn't fit in a single card by partitioning the transformer blocks across
            all devices and running them sequentially. Sequential generation may be slower but allows using larger models.
            Note that sequential generation sets `fixed_kv_cache_size="max_model_supported"`. You can set it to a lower integer
            value, `fixed_kv_cache_size=256` to reduce memory memory. The `fixed_kv_cache_size` value determins the maximum number
            of tokens that can be returned via `llm.generate(...)`.
        fixed_kv_cache_size: If set to an integer value or "max_model_supported" is set, the kv-cache won't be resized dynamically
            during `llm.generate` calls. Use this setting if you plan to compile the model or use `generate_strategy="sequential`.
            Note that the chosen `fixed_kv_cache_size` value determines the maximum number of tokens that can be returned in `llm.generate(...)`.
        """

        if self.checkpoint_dir is None:
            raise NotImplementedError(
                "The LLM was initialized with init='random' but .distribute() "
                "currently only supports pretrained weights."
            )

        allowed_accelerators = {"cpu", "gpu", "cuda", "mps", "auto"}
        if accelerator not in allowed_accelerators:
            raise ValueError(f"Invalid accelerator: {accelerator}. Must be one of {allowed_accelerators}.")

        if accelerator == "auto":
            if torch.cuda.is_available():
                accelerator = "cuda"
            elif torch.backends.mps.is_available():
                accelerator = "mps"
            else:
                accelerator = "cpu"

<<<<<<< HEAD
        if generate_strategy in ("sequential", "tensor_parallel") and accelerator not in ("cuda", "gpu"):
            raise NotImplementedError(f"generate_strategy={generate_strategy} is only supported for accelerator='cuda'|'gpu.")
=======
        if generate_strategy == "sequential" and accelerator not in ("cuda", "gpu"):
            raise NotImplementedError("generate_strategy='sequential' is only supported for accelerator='cuda'|'gpu.")
>>>>>>> b4fd6017

        num_devices = calculate_number_of_devices(devices)

        if generate_strategy is None and num_devices > 1:
            raise NotImplementedError(
                "Support for multiple devices is currently only implemented for generate_strategy='sequential'|'tensor_parallel'."
            )

        plugins = None
        if quantize is not None and quantize.startswith("bnb."):
            if "mixed" in precision:
                raise ValueError("The combination of quantization and mixed precision is not supported.")
            dtype = {"16-true": torch.float16, "bf16-true": torch.bfloat16, "32-true": torch.float32}[precision]
            plugins = BitsandbytesPrecision(quantize[4:], dtype)
            precision = None

        # set "ddp" as the strategy for the launching functionality, but there's no data-parallelism
        if generate_strategy != "tensor_parallel":
            fabric = L.Fabric(
                accelerator=accelerator,
                devices=1,  # Otherwise sequential wouldn't work, see litgpt/generate/sequentially.py
                #devices=devices,
                precision=precision,
                plugins=plugins
            )
        else:
            fabric = L.Fabric(
                devices=devices,
                strategy="ddp",
                precision=precision,
                plugins=plugins
            )
            if torch.cuda.is_available() and fabric.accelerator.auto_device_count() > 1:
                check_nvlink_connectivity(fabric)
                fabric.launch()

        self.kv_cache_initialized = False
        if generate_strategy is None:
            with fabric.init_module(empty_init=(num_devices > 1)):
                model = GPT(self.config)
            model.eval()

            if self.checkpoint_dir is not None:
                load_checkpoint(fabric, model, self.checkpoint_dir / "lit_model.pth")

            model = fabric.setup_module(model)

            if fixed_kv_cache_size is not None:
                if fixed_kv_cache_size is None or fixed_kv_cache_size == "max_model_supported":
                    kv_cache_size = model.max_seq_length
                else:
                    kv_cache_size = fixed_kv_cache_size
                model.set_kv_cache(batch_size=1, max_seq_length=kv_cache_size, device=fabric.device)
                self.kv_cache_initialized = True
                self.fixed_kv_cache_size = fixed_kv_cache_size

        elif generate_strategy in ("sequential", "tensor_parallel"):
            total_devices = CUDAAccelerator.auto_device_count()
            if devices is not None:
                if devices < total_devices:
                    total_devices = devices
                elif devices > total_devices:
                    raise ValueError(f"This machine only has {total_devices} but you specified `devices={devices}`")

            print(f"Using {total_devices} devices", file=sys.stderr)

            with fabric.init_tensor(), torch.device("meta"):
                model = GPT(self.config)
            model.eval()

            if generate_strategy == "sequential":
                state_dict = torch.load(str(self.checkpoint_dir / "lit_model.pth"), mmap=True, map_location="cpu")
                model.load_state_dict(state_dict, assign=True)
                model = fabric.setup_module(model, move_to_device=False)

                if fixed_kv_cache_size is None:
                    fixed_kv_cache_size = "max_model_supported"
                if fixed_kv_cache_size == "max_model_supported":
                    kv_cache_size = model.max_seq_length
                else:
                    kv_cache_size = fixed_kv_cache_size

                model = sequential(model, fabric.device, kv_cache_size, total_devices)
                self.fixed_kv_cache_size = fixed_kv_cache_size

            elif generate_strategy == "tensor_parallel":
                import time
                for rank in range(fabric.world_size):
                    if fabric.global_rank == rank:
                        t0 = time.perf_counter()
                        state_dict = torch.load(str(self.checkpoint_dir / "lit_model.pth"), mmap=True, map_location="cpu")
                        model.load_state_dict(state_dict, assign=True)
                        print(f"[{rank}] Time to load the model weights: {time.perf_counter() - t0:.02f} seconds.", file=sys.stderr)

                        # cannot use `.setup_module` because it will wrap with DDP
                        model = fabric._precision.convert_module(model)

                        t0 = time.perf_counter()
                        model = tensor_parallel(fabric, model)
                        print(
                            f"[{rank}] Time to tensor-parallelize the model: {time.perf_counter() - t0:.02f} seconds.",
                            file=sys.stderr,
                        )

                        with fabric.init_tensor():
                            if fixed_kv_cache_size is None:
                                fixed_kv_cache_size = "max_model_supported"
                            if fixed_kv_cache_size == "max_model_supported":
                                kv_cache_size = model.max_seq_length
                            else:
                                kv_cache_size = fixed_kv_cache_size
                            model.max_seq_length = kv_cache_size
                            # the rope cache which is on meta device
                            model.cos, model.sin = model.rope_cache()
                            # enable the kv cache
                            model.set_kv_cache(batch_size=1)
                        model.eval()

                        t0 = time.perf_counter()
                        model = fabric.to_device(model)
                        print(f"[{rank}] Time to move the model: {time.perf_counter() - t0:.02f} seconds.", file=sys.stderr)
                    fabric.barrier()

            self.kv_cache_initialized = True

        else:
            raise ValueError(f"Unsupported generate_strategy: {generate_strategy}")

        self.model = model
        self.fabric = fabric
        self.preprocessor.device = fabric.device

    @torch.inference_mode()
    def generate(
        self,
        prompt: str,
        max_new_tokens: int = 50,
        temperature: float = 1.0,
        top_k: Optional[int] = None,
        top_p: float = 1.0,
        return_as_token_ids: bool = False,
        stream: bool = False
    ) -> Union[str, torch.Tensor]:
        """
        Takes a conditioning sequence (prompt) as input and continues to generate as many tokens as requested.

        Arguments:
            model: The model to use.
            prompt: The prompt string to use for generating the samples.
            max_new_tokens: The maximum number of new tokens to return.
            temperature: Scales the predicted logits by 1 / temperature.
            top_k: If specified, only sample among the tokens with the k highest probabilities.
            top_p: If specified, it represents the cumulative probability threshold to consider in the sampling process.
                In top-p sampling, the next token is sampled from the highest probability tokens
                whose cumulative probability exceeds the threshold `top_p`. When specified,
                it must be `0 <= top_p <= 1`. Here, `top_p=0` is equivalent
                to sampling the most probable token, while `top_p=1` samples from the whole distribution.
                It can be used in conjunction with `top_k` and `temperature` with the following order
                of application:

                1. `top_k` sampling
                2. `temperature` scaling
                3. `top_p` sampling

                For more details, see https://arxiv.org/abs/1904.09751
                or https://huyenchip.com/2024/01/16/sampling.html#top_p
            return_as_token_ids: If True, returns the token IDs as a torch.Tensor. Otherwise, returns the decoded text as a string.
            stream: If True, returns a generator that yields tokens as they are generated.
                At the moment, this setting is slower and may use more memory than the non-streaming version.
                We plan to resolve this in the future.
        """
        assert self.model is not None
        input_ids = self._text_to_token_ids(prompt)
        prompt_length = input_ids.size(0)
        max_returned_tokens = prompt_length + max_new_tokens

        if not self.kv_cache_initialized:
            self.model.set_kv_cache(batch_size=1, max_seq_length=max_returned_tokens, device=self.fabric.device)
            self.kv_cache_initialized = True

        # Dynamically grow the kv cache size if necessary
        if self.fixed_kv_cache_size is None and self.prev_generated_seq_length < max_returned_tokens:
            self.model.clear_kv_cache()
            self.model.set_kv_cache(batch_size=1, max_seq_length=max_returned_tokens, device=self.fabric.device)

        else:
            for block in self.model.transformer.h:
                block.attn.kv_cache.reset_parameters()

        self.prev_generated_seq_length = max_returned_tokens
        self.model.eval()

        def iterator():
            outputs = stream_generate_fn(
                model=self.model,
                prompt=input_ids,
                max_returned_tokens=max_returned_tokens,
                temperature=temperature,
                top_k=top_k,
                top_p=top_p,
                stop_tokens=([self.preprocessor.tokenizer.eos_id],),
            )
            if return_as_token_ids:
                yield from outputs
            else:
                for output in outputs:
                    yield self.preprocessor.decode(output)
            return

        if stream:
            outputs = iterator()
        else:
            outputs = generate_fn(
                model=self.model,
                prompt=input_ids,
                max_returned_tokens=max_returned_tokens,
                temperature=temperature,
                top_k=top_k,
                top_p=top_p,
                eos_id=self.preprocessor.tokenizer.eos_id,
                include_prompt=False,
            )

        if stream:
            return outputs
        elif return_as_token_ids:
            return outputs
        else:
            return self.preprocessor.decode(outputs)

    def _text_to_token_ids(self, prompt):
        """Utility method to convert a prompt text to token IDs"""
        prompt = self.prompt_style.apply(prompt)
        input_ids = self.preprocessor.encode(prompt)
        return input_ids

    def benchmark(self, **kwargs):
        """
        A wrapper around the .generate() method to calculate runtime performance.

        Arguments:
        kwargs: Keyword arguments that are passed to the .generate() method.
        """
        benchmark_dict = {}

        time_to_first_token = None
        t0 = time.perf_counter()
        outputs = self.generate(**kwargs)

        if kwargs.get("stream", False):
            gen_outputs = []
            for e in outputs:
                if time_to_first_token is None:
                    t1 = time.perf_counter()
                    time_to_first_token = t1 - t0
                gen_outputs.append(e)
            outputs = "".join(gen_outputs)
        else:
            outputs = self.generate(**kwargs, )
        benchmark_dict["Seconds total"] = time.perf_counter() - t0
        benchmark_dict["Seconds to first token"] = time_to_first_token
        benchmark_dict["Tokens generated"] = self.preprocessor.encode(outputs).size(0) - self._text_to_token_ids(kwargs.get("prompt")).size(0)
        benchmark_dict["Inference speed in tokens/sec"] = benchmark_dict["Tokens generated"] / benchmark_dict["Seconds total"]
        if self.fabric.device.type == "cuda":
            benchmark_dict["Total GPU memory allocated in GB"] = torch.cuda.max_memory_allocated() / 1e9

        return outputs, benchmark_dict


class Preprocessor:
    """
    Preprocesser class for tokenization and de-tokenization.
    """

    def __init__(self, tokenizer: Tokenizer, device: str = "cpu") -> None:
        self.tokenizer = tokenizer
        self.device = device

    def encode(self, text: str) -> torch.Tensor:
        return self.tokenizer.encode(text, device=self.device)

    def decode(self, token_ids: torch.Tensor) -> str:
        return self.tokenizer.decode(token_ids)


def calculate_number_of_devices(devices):
    """
    Utility function to calculate the number of devices.
    """
    num_devices = devices if isinstance(devices, int) else len(devices) if isinstance(devices, list) else 0
    return num_devices<|MERGE_RESOLUTION|>--- conflicted
+++ resolved
@@ -228,13 +228,8 @@
             else:
                 accelerator = "cpu"
 
-<<<<<<< HEAD
         if generate_strategy in ("sequential", "tensor_parallel") and accelerator not in ("cuda", "gpu"):
             raise NotImplementedError(f"generate_strategy={generate_strategy} is only supported for accelerator='cuda'|'gpu.")
-=======
-        if generate_strategy == "sequential" and accelerator not in ("cuda", "gpu"):
-            raise NotImplementedError("generate_strategy='sequential' is only supported for accelerator='cuda'|'gpu.")
->>>>>>> b4fd6017
 
         num_devices = calculate_number_of_devices(devices)
 
