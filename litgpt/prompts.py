--- conflicted
+++ resolved
@@ -327,11 +327,8 @@
     "olmo": OLMo,
     "qwen2.5": Qwen2_5,
     "qwq": QwQ,
-<<<<<<< HEAD
     "smollm2": SmolLM2 # SmolLM uses a different template
-=======
     "salamandra": Salamandra,
->>>>>>> 9750eb68
 }
 
 
@@ -374,13 +371,10 @@
         return Qwen2_5()
     if re.search(r"QwQ-.*", model_name):
         return QwQ()
-<<<<<<< HEAD
     if re.search(r"SmolLM2.*-Instruct", model_name):
         return SmolLM2()
-=======
     if re.search(r"salamandra-.*-instruct", model_name):
         return Salamandra()
->>>>>>> 9750eb68
     return Default()
 
 
