# Copyright Lightning AI. Licensed under the Apache License 2.0, see LICENSE file.

"""Full definition of a decoder-only transformer-based language model, all of it in this single file.

Based on the nanoGPT implementation: https://github.com/karpathy/nanoGPT and
https://github.com/EleutherAI/gpt-neox/tree/main/megatron/model.
"""

import math
from typing import Any, Optional, Tuple, Union, List
from functools import partial

import torch
import torch.nn as nn
import torch.nn.functional as F
from typing_extensions import Self

from litgpt.config import Config
from litgpt.scripts.convert_hf_checkpoint import qkv_reassemble


class GPT(nn.Module):
    def __init__(self, config: Config) -> None:
        super().__init__()
        assert config.padded_vocab_size is not None
        self.config = config

        self.lm_head = nn.Linear(
            config.n_embd, config.padded_vocab_size, bias=config.lm_head_bias
        )
        self.transformer = nn.ModuleDict(
            dict(
                wte=nn.Embedding(config.padded_vocab_size, config.n_embd),
                h=nn.ModuleList(
                    Block(config, block_idx)
                    for block_idx in range(config.n_layer)
                ),
                ln_f=config.norm_class(config.n_embd, eps=config.norm_eps),
            )
        )
        self.mask_cache: Optional[torch.Tensor] = None
        self.max_seq_length = self.config.block_size

    @property
    def max_seq_length(self) -> int:
        return self._max_seq_length

    @max_seq_length.setter
    def max_seq_length(self, value: int) -> None:
        """
        When doing inference, the sequences used might be shorter than the model's context length.
        This allows setting a smaller number to avoid allocating unused memory
        """
        if value > self.config.block_size:
            raise ValueError(
                f"Cannot attend to {value}, block size is only {self.config.block_size}."
                " This is likely because the input text exceeds the supported context length of this model."
            )
        self._max_seq_length = value
        if not hasattr(self, "cos"):
            # first call
            cos, sin = self.rope_cache()
            self.register_buffer("cos", cos, persistent=False)
            self.register_buffer("sin", sin, persistent=False)
        # override
        elif value != self.cos.size(0):
            self.cos, self.sin = self.rope_cache(device=self.cos.device)
        # the mask and kv cache size will get updated on `set_kv_cache`. we cannot update it here because we don't know
        # if the kv cache is expected
        if self.mask_cache is not None and self.mask_cache.shape[-1] < value:
            print(f"Warning: KV cache has length {self.mask_cache.shape[-1]} < {value} = max_seq_length. Call 'set_kv_cache' before doing any forwards!")

    def reset_parameters(self) -> None:
        # Trigger resetting the rope-cache
        self.cos, self.sin = self.rope_cache(device=self.cos.device)

    def _init_weights(self, module: nn.Module) -> None:
        """Meant to be used with `gpt.apply(gpt._init_weights)`."""
        if isinstance(module, nn.Linear):
            torch.nn.init.normal_(module.weight, mean=0.0, std=0.02)
            if module.bias is not None:
                torch.nn.init.zeros_(module.bias)
        elif isinstance(module, nn.Embedding):
            torch.nn.init.normal_(module.weight, mean=0.0, std=0.02)

    def forward(
        self,
        idx: torch.Tensor,
        input_pos: Optional[torch.Tensor] = None,
        input_pos_maxp1: Optional[torch.Tensor] = None,
        lm_head_chunk_size: int = 0,
    ) -> Union[torch.Tensor, List[torch.Tensor]]:
        """
        If `input_pos` is provided, the KV cache uses K and V vectors for
        positions smaller than entries in `input_pos`. For efficiency, pass
        `input_pos_maxp1` as `max(input_pos) + 1` if already available from
        your forward algorithm. This slices the KV cache buffers and speeds
        up multi-head attention.

        Without `input_pos_maxp1`, the computation uses the full KV cache
        (`max_seq_length`) with masking applied. Note that inferring
        `input_pos_maxp1` from `input_pos` causes graph breaks and prevents
        compilation.

        Args:
            idx: Token indices of input sequences, shape `(B, T)`, where `B`
                is batch size.
            input_pos: Optional. Positions of input tokens. The default is
                `arange(T)`. Can have shape `(T,)` or `(B, T)` (batched index).
            input_pos_maxp1: Optional. See above.
            lm_head_chunk_size: Optional. If `lm_head_chunk_size > 0`, the final
                `lm_head` computation is done in chunks of this size.

        Returns:
            Logit outputs, shape `(B, T, config.padded_vocab_size)`. If
            `lm_head_chunk_size > 0`, this is a list of chunks of shape
            `(B, lm_head_chunk_size, config.padded_vocab_size)`, the final
            entry can be shorter.

        """
        T = idx.size(1)
        if self.max_seq_length < T:
            raise ValueError(f"Cannot forward sequence of length {T}, max seq length is only {self.max_seq_length}.")

        if input_pos is not None:  # use the kv cache
            if input_pos.dim() > 2:
                # otherwise, things go wrong in `apply_rope`
                raise ValueError(f"input_pos must have 1 or 2 dimensions, input_pos.shape = {input_pos.shape}")
            if input_pos.shape[-1] != T:
                raise ValueError(f"input_pos.shape[-1] = {input_pos.shape[-1]} != {T} = idx.shape[1], must be the same")
            cos = batched_index_select(self.cos, 0, input_pos)
            sin = batched_index_select(self.sin, 0, input_pos)
            if input_pos.dim() == 1:
                cos = cos.unsqueeze(0)
                sin = sin.unsqueeze(0)
            if self.mask_cache is None:
                raise TypeError("You need to call `gpt.set_kv_cache()`")
            mask = batched_index_select(self.mask_cache, 2, input_pos)
            if mask.dim() > 4:
                # the mask cache has a batch dim of 1 in addition to the one
                # we get if input_pos has a batch dimension
                mask = mask.view(*(mask.shape[0:1] + mask.shape[2:]))
            if input_pos_maxp1 is not None:
                # Shorten final dimension so it just covers all `input_pos` entries
                if input_pos_maxp1 > self.max_seq_length:
                    raise ValueError(f"Positions in 'input_pos' must be in [0,{self.max_seq_length})")
                mask = mask[..., :input_pos_maxp1]
        else:
            # unsqueeze to have a batch dimension
            cos = self.cos[:T].unsqueeze(0)
            sin = self.sin[:T].unsqueeze(0)
            # `cos`, `sin` have shape (1, T, config.rope_n_elem)
            mask = None  # defaults to causal mask
            input_pos_maxp1 = None

        x = self.transformer.wte(idx)  # token embeddings of shape (B, T, n_embd)
        if self.config.scale_embeddings:
            x = x * torch.tensor(self.config.n_embd ** 0.5, dtype=x.dtype)

        for block in self.transformer.h:
            x = block(x, cos, sin, mask, input_pos, input_pos_maxp1)
        x = self.transformer.ln_f(x)
        clamp_head = (
            partial(do_softcapping, thresh=self.config.final_logit_softcapping)
            if self.config.final_logit_softcapping is not None
            else nn.Identity()
        )
        if lm_head_chunk_size > 0:
            # chunk the lm head logits to reduce the peak memory used by autograd
            return [
                clamp_head(self.lm_head(x_i))
                for x_i in x.split(lm_head_chunk_size, dim=1)
            ]
        else:
            return clamp_head(self.lm_head(x))  # (B, T, padded_vocab_size)

    @classmethod
    def from_name(cls, name: str, **kwargs: Any) -> Self:
        return cls(Config.from_name(name, **kwargs))

    def rope_cache(self, device: Optional[torch.device] = None) -> Tuple[torch.Tensor, torch.Tensor]:

        if self.config.rope_adjustments is None:
            extra_config = None

        else:
            adjusted_params_required = ["factor", "low_freq_factor", "high_freq_factor", "original_max_seq_len"]
            params_present = [param in self.config.rope_adjustments for param in adjusted_params_required]
            num_params_present = sum(params_present)

            if num_params_present == 0:
                extra_config = None  # uses standard RoPE
            elif num_params_present == 4:
                # These parameters should always be used together so that we don't interfere with standard rope
                extra_config = {
                    name: self.config.rope_adjustments[name]
                    for name in adjusted_params_required
                }
            else:
                # Some but not all parameters are specified; raise an error
                missing_params = [
                    param for param, present in zip(adjusted_params_required, params_present) if not present
                ]
                raise ValueError(
                    f"The following adjusted RoPE parameters are missing in rope_adjustments: {', '.join(missing_params)}. "
                    "All adjusted RoPE parameters must be specified together."
                )

        return build_rope_cache(
            seq_len=self.max_seq_length,
            n_elem=self.config.rope_n_elem,
            device=device,
            condense_ratio=self.config.rope_condense_ratio,
            base=self.config.rope_base,
            extra_config=extra_config,
        )

    def set_kv_cache(
        self,
        batch_size: int,
        max_seq_length: Optional[int] = None,
        rope_cache_length: Optional[int] = None,
        device: Optional[torch.device] = None,
        dtype: Optional[torch.dtype] = None,
    ) -> None:
        if rope_cache_length is None:
            rope_cache_length = self.cos.size(-1)

        if max_seq_length is None:
            max_seq_length = self.max_seq_length

        # initialize the kv cache for all blocks
        for block in self.transformer.h:
            block.attn.kv_cache = block.attn.build_kv_cache(
                batch_size,
                max_seq_length,
                rope_cache_length,
                device,
                dtype,
            )

        if self.mask_cache is None or self.mask_cache.size(3) != max_seq_length:
            # passing `attn_mask` to SDPA disables the flash implementation. since we only need the mask
            # for the kv-cache support (only during inference), we only create it in that situation
            self.mask_cache = build_mask_cache(max_seq_length, device)

    def clear_kv_cache(self) -> None:
        self.mask_cache = None
        for block in self.transformer.h:
            block.attn.kv_cache = None


class Block(nn.Module):
    def __init__(
        self,
        config: Config,
        block_idx: int,
    ) -> None:
        super().__init__()
        if not config.parallel_residual and config.shared_attention_norm:
            raise NotImplementedError(
                "No checkpoint amongst the ones we support uses this configuration"
                " (non-parallel residual and shared attention norm)."
            )

        self.norm_1 = config.norm_class(config.n_embd, eps=config.norm_eps)
        self.attn = CausalSelfAttention(config, block_idx)
        self.post_attention_norm = (
            config.norm_class(config.n_embd, eps=config.norm_eps) if config.post_attention_norm else nn.Identity()
        )
        self.norm_2 = None if config.shared_attention_norm else config.norm_class(config.n_embd, eps=config.norm_eps)
        self.mlp = config.mlp_class(config)
        self.post_mlp_norm = (
            config.norm_class(config.n_embd, eps=config.norm_eps) if config.post_mlp_norm else nn.Identity()
        )

        self.config = config

    def forward(
        self,
        x: torch.Tensor,
        cos: torch.Tensor,
        sin: torch.Tensor,
        mask: Optional[torch.Tensor] = None,
        input_pos: Optional[torch.Tensor] = None,
        input_pos_maxp1: Optional[torch.Tensor] = None,
    ) -> torch.Tensor:
        """
        Non-parallel residual       Parallel residual
           ┌─ x                     ┌─ x ──────────────────┐             Note: if `shared_attention_norm` is True,
           │  ↓                     │  ↓                   ↓                   the output from `norm_1` is reused
           │  norm_1                │  norm_1  ───────►    norm_2
           │  ↓                     │  ↓                   ↓
           │  attn                  │  attn                MLP
           │  ↓                     │  ↓                   ↓
           |  post_attn_norm        |  post_attn_norm      post_mlp_norm
           |  ↓                     |  ↓                   ↓
        ┌─ └► +                     └► + ◄─────────────────┘
        |     ↓
        │     norm_2
        │     ↓
        │     MLP
        │     ↓
        |     post_mlp_norm
        |     ↓
        └───► +
        """

        x_normed = self.norm_1(x)
        attention_output = self.attn(
            x_normed, cos, sin, mask, input_pos, input_pos_maxp1
        )
        attention_output = self.post_attention_norm(attention_output)

        if self.config.parallel_residual:
            if not self.config.shared_attention_norm:
                x_normed = self.norm_2(x)
            x = attention_output + x
        else:
            x = attention_output + x
            x_normed = self.norm_2(x)
        return self.post_mlp_norm(self.mlp(x_normed)) + x


class CausalSelfAttention(nn.Module):
    def __init__(self, config: Config, block_idx: int) -> None:
        super().__init__()
        # key, query and value projections for all heads, but in a batch
        self.qkv = nn.Linear(
            config.n_embd,
            (config.n_head + 2 * config.n_query_groups) * config.head_size,  # support for grouped/multi queries
            bias=config.bias or config.attn_bias,
        )
        # output projection
        self.proj = nn.Linear(
            config.head_size * config.n_head, config.n_embd, bias=config.bias
        )
        # disabled by default
        self.kv_cache: Optional[KVCache] = None
        self.apply_sliding_window_attention = (
            config.sliding_window_size is not None and
            block_idx % config.sliding_window_layer_stride == 0
        )
<<<<<<< HEAD

        if config.norm_qk:
            self.norm_q = config.norm_class(config.head_size * config.n_head, eps=config.norm_eps)
            self.norm_k = config.norm_class(config.head_size * config.n_query_groups, eps=config.norm_eps)
        else:
            self.norm_q = self.norm_k = None

=======
>>>>>>> 17a58dfa
        self.config = config
        self.block_idx = block_idx

    def forward(
        self,
        x: torch.Tensor,
        cos: torch.Tensor,
        sin: torch.Tensor,
        mask: Optional[torch.Tensor] = None,
        input_pos: Optional[torch.Tensor] = None,
        input_pos_maxp1: Optional[torch.Tensor] = None,
    ) -> torch.Tensor:
        # Notation:
        # - B          | batch size
        # - T          | time-step (sequence length)
        # - C          | model's embeddings size (n_embd)
        # - C*         | attentions's embeddings size
        # - nh_(q,k,v) | number of heads for query, key and value
        # - hs         | head size
        head_size = self.config.head_size
        n_head = self.config.n_head
        n_query_groups = self.config.n_query_groups
        rope_n_elem = self.config.rope_n_elem
        B, T, C = x.size()  # batch size, sequence length, embedding dimensionality (n_embd)

        # Perform a single multiplication operation using a combined QKV matrix to calculate `query`, `key`, and `value`
        # instead of individually multiplying the input `x` with the respective weight matrices.
        qkv = self.qkv(x)  # (B, T, 3xC*)

        # Define query, key and value sizes.
        # If grouped/multi query is enabled, these sizes are not equal (see the diagram in `lit_gpt/config.py::Config`).
        query_size = n_head * head_size
        key_size = value_size = n_query_groups * head_size
        # Split qkv into query, key and value matrices.
        q, k, v = qkv.split((query_size, key_size, value_size), dim=-1)  # 3x(B, T, C*)

        if self.config.norm_qk:
            q = self.norm_q(q)
            k = self.norm_k(k)

        # To place the num_heads (nh) dimension right after the batch (B) dimension, the first step is to decouple the
        # embedding size (C) into num_heads (nh) and head_size (hs).
        q = q.view(B, T, n_head, head_size)  # (B, T, nh_q, hs)
        k = k.view(B, T, n_query_groups, head_size)  # (B, T, nh_k, hs)
        v = v.view(B, T, n_query_groups, head_size)  # (B, T, nh_v, hs)

        # The tensors `query`, `key`, and `value` are now accurately structured: within each batch element (B), there are
        # multiple heads (nh), and within each head, there is a sequence of elements (T), each represented by a vector
        # of size `hs`.
        q = q.transpose(1, 2)  # (B, nh_q, T, hs)
        k = k.transpose(1, 2)  # (B, nh_k, T, hs)
        v = v.transpose(1, 2)  # (B, nh_v, T, hs)

        # Unlike standard positional embeddings rotary embeddings must be applied at every layer.
        q_roped = apply_rope(q[..., : rope_n_elem], cos, sin)
        k_roped = apply_rope(k[..., : rope_n_elem], cos, sin)
        q = torch.cat((q_roped, q[..., rope_n_elem :]), dim=-1)  # (B, nh_q, T, hs)
        k = torch.cat((k_roped, k[..., rope_n_elem :]), dim=-1)  # (B, nh_k, T, hs)

        # Apply kv-cache during inference.
        if input_pos is not None:
            if not isinstance(self.kv_cache, KVCache):
                raise TypeError("You need to call `gpt.set_kv_cache()`")
            k, v = self.kv_cache(input_pos, k, v)
            if input_pos_maxp1 is not None:
                # Subselect along sequence dimension
                k = k[..., :input_pos_maxp1, :]
                v = v[..., :input_pos_maxp1, :]
            # k, v: (B, nh_k, input_pos_maxp1, hs)
            # If input_pos_maxp1 is None -> max_seq_length

        # Grouped queries: balance the number of heads across all three matrices.
        # NOTE: flash attention requires it in training mode.
        # Multi-query: this step can be skipped since there is only 1 head, allowing us to use broadcasting.
        if n_query_groups != n_head and (input_pos is None or n_query_groups != 1):
            q_per_kv = n_head // n_query_groups
            k = k.repeat_interleave(q_per_kv, dim=1)  # (B, nh_q, T, hs)
            v = v.repeat_interleave(q_per_kv, dim=1)  # (B, nh_q, T, hs)

        if self.apply_sliding_window_attention:
            """
                  Global Window              Sliding window             Sliding window
                  attention mask      +            bias          =      attention mask
            ┌────────────────────────┐  ┌───────────────────────┐  ┌─────────────────────────┐
            │ True False False False │  │ True  True  True True │  │ True  False False False │
            │ True True  False False │  │ True  True  True True │  │ True  True  False False │
            │ True True  True  False │  │ False True  True True │  │ False True  True  False │
            │ True True  True  True  │  │ False False True True │  │ False False True  True  │
            └────────────────────────┘  └───────────────────────┘  └─────────────────────────┘
            """
            if mask is None:
                mask = torch.ones(T, T, dtype=q.dtype, device=q.device).triu(diagonal=1)
                mask.masked_fill_(mask.bool(), float("-inf"))
                mask = mask.view(1, 1, *mask.shape)
            sliding_window_bias = torch.ones_like(mask).tril(diagonal=-self.config.sliding_window_size)
            sliding_window_bias.masked_fill_(sliding_window_bias.bool(), float("-inf"))
            mask += sliding_window_bias

        # Efficient attention using Flash Attention CUDA kernels.
        # NOTE: efficient implementation is disabled if `mask` is not None or softcapping is enabled.
        # ↓ (B, nh, T, hs) @ (B, nh, T, hs).mT --> (B, nh, T, T) @ (B, nh, T, hs) --> (B, nh, T, hs)
        y = self.scaled_dot_product_attention(q, k, v, mask)

        # Re-assemble all head outputs side by side.
        y = y.reshape(B, T, head_size * n_head)

        # Output projection.
        return self.proj(y)  # (B, T, C)

    def scaled_dot_product_attention(
        self, q: torch.Tensor, k: torch.Tensor, v: torch.Tensor, mask: Optional[torch.Tensor] = None
    ) -> torch.Tensor:
        scale = 1.0 / math.sqrt(self.config.attention_scores_scalar or self.config.head_size)

        # with softcapping we cannot use SDPA
        if self.config.attention_logit_softcapping is not None:
            scores = q @ k.mT * scale
            scores = do_softcapping(scores, self.config.attention_logit_softcapping)
            if mask is None:
                mask = torch.ones(q.size(2), q.size(2), dtype=q.dtype, device=q.device).triu(diagonal=1)
                mask.masked_fill_(mask.bool(), torch.finfo(q.dtype).min)
            scores = scores + mask
            scores = F.softmax(scores, dim=-1, dtype=torch.float).to(dtype=q.dtype)
            y = scores @ v
        else:
            y = F.scaled_dot_product_attention(
                q, k, v, attn_mask=mask, dropout_p=0.0, scale=scale, is_causal=mask is None
            )
        return y.transpose(1, 2)

    def build_kv_cache(
        self,
        batch_size: int,
        max_seq_length: int,
        rope_cache_length: Optional[int] = None,
        device: Optional[torch.device] = None,
        dtype: Optional[torch.dtype] = None,
    ) -> "KVCache":
        v_shape = (batch_size, self.config.n_query_groups, max_seq_length, self.config.head_size)
        if rope_cache_length is None:
            if self.config.rotary_percentage != 1.0:
                raise TypeError("Please pass the `rope_cache_length=gpt.cos.size(-1)` value")
            k_shape = v_shape
        else:
            k_shape = (
                batch_size,
                self.config.n_query_groups,
                max_seq_length,
                rope_cache_length + self.config.head_size - self.config.rope_n_elem,
            )
        return KVCache(k_shape, v_shape, device=device, dtype=dtype)

    def _load_from_state_dict(self, state_dict: dict, prefix: str, *args: Any, **kwargs: Any) -> None:
        """For compatibility with legacy checkpoints."""

        for attr in ("weight", "bias"):
            legacy_key = f"{prefix}attn.{attr}"
            current_key = f"{prefix}qkv.{attr}"
            if legacy_key in state_dict:
                state_dict[current_key] = qkv_reassemble(state_dict.pop(legacy_key), self.config)

        super()._load_from_state_dict(state_dict, prefix, *args, **kwargs)


class GptNeoxMLP(nn.Module):
    def __init__(self, config: Config) -> None:
        super().__init__()
        self.fc = nn.Linear(
            config.n_embd, config.intermediate_size, bias=config.bias
        )
        self.proj = nn.Linear(
            config.intermediate_size, config.n_embd, bias=config.bias
        )
        self.config = config

    def forward(self, x: torch.Tensor) -> torch.Tensor:
        x = self.fc(x)
        x = F.gelu(x, approximate=self.config.gelu_approximate)
        return self.proj(x)


class LLaMAMLP(nn.Module):
    def __init__(self, config: Config) -> None:
        super().__init__()
        self.fc_1 = nn.Linear(
            config.n_embd, config.intermediate_size, bias=config.bias
        )
        self.fc_2 = nn.Linear(
            config.n_embd, config.intermediate_size, bias=config.bias
        )
        self.proj = nn.Linear(
            config.intermediate_size, config.n_embd, bias=config.bias
        )
        self.config = config

    def forward(self, x: torch.Tensor) -> torch.Tensor:
        x_fc_1 = self.fc_1(x)
        x_fc_2 = self.fc_2(x)
        x = F.silu(x_fc_1) * x_fc_2
        return self.proj(x)


class GemmaMLP(LLaMAMLP):
    def forward(self, x: torch.Tensor) -> torch.Tensor:
        x_fc_1 = self.fc_1(x)
        x_fc_2 = self.fc_2(x)
        x = F.gelu(x_fc_1, approximate=self.config.gelu_approximate) * x_fc_2
        return self.proj(x)


class LLaMAMoE(nn.Module):
    def __init__(self, config: Config) -> None:
        super().__init__()
        self.gate = nn.Linear(config.n_embd, config.n_expert, bias=False)
        self.experts = nn.ModuleList(LLaMAMLP(config) for _ in range(config.n_expert))
        self.config = config

    def forward(self, x: torch.Tensor) -> torch.Tensor:
        """
        Derived from: https://github.com/mistralai/mistral-src/blob/b46d6/moe_one_file_ref.py#L203-L219
        See also figure 1 in https://arxiv.org/abs/2211.15841
        """
        B, T, C = x.size()  # batch size, sequence length, embedding dimensionality (n_embd)
        x = x.view(-1, C)  # (B*T, C)
        router = self.gate(x)  # (B*T, n_expert)
        probs, indices = torch.topk(router, self.config.n_expert_per_token)  # (B*T, n_expert_per_token)
        probs = probs.softmax(dim=1, dtype=torch.float).to(dtype=x.dtype)
        masks = indices.unsqueeze(-1) == torch.arange(self.config.n_expert, device=x.device)
        masks = masks.permute(2, 0, 1)  # (n_expert, B*T, n_expert_per_token)
        y = torch.zeros_like(x)  # (B*T, C)
        for mask, expert in zip(masks, self.experts):
            token_idx, expert_idx = torch.where(mask)
            y[token_idx] += probs[token_idx, expert_idx, None] * expert(x[token_idx])
        return y.view(B, T, C)


def build_rope_cache(
    seq_len: int,
    n_elem: int,
    device: Optional[torch.device] = None,
    base: int = 10000,
    condense_ratio: int = 1,
    extra_config: Optional[dict] = None,
) -> Tuple[torch.Tensor, torch.Tensor]:
    """
    Enhanced Transformer with Rotary Position Embedding.

    Args:
        seq_len (int): Sequence length.
        n_elem (int): Number of elements (head dimension).
        device (torch.device, optional): Device for tensor allocations.
        base (int, optional): Base for computing inverse frequencies.
        condense_ratio (int, optional): Ratio to condense the position indices.
        extra_config (dict, optional): Configuration parameters for frequency adjustments (used by Llama 3.1 and 3.2)

    Returns:
        Tuple[torch.Tensor, torch.Tensor]: Cosine and sine caches for RoPE.
            Shapes are `(seq_len, n_elem)`.
    """

    # Compute the inverse frequencies theta
    theta = 1.0 / (base ** (torch.arange(0, n_elem, 2, device=device).float() / n_elem))

    if extra_config is not None:
        orig_context_len = extra_config["original_max_seq_len"]
        factor = extra_config["factor"]
        low_freq_factor = extra_config["low_freq_factor"]
        high_freq_factor = extra_config["high_freq_factor"]

        wavelen = 2 * torch.pi / theta
        ratio = orig_context_len / wavelen
        smooth_factor = (ratio - low_freq_factor) / (high_freq_factor - low_freq_factor)
        smooth_factor = torch.clamp(smooth_factor, min=0.0, max=1.0)

        # Compute adjusted_theta without masked indexing
        adjusted_theta = (1 - smooth_factor) * (theta / factor) + smooth_factor * theta
        theta = adjusted_theta

    # Create position indices `[0, 1, ..., seq_len - 1]`
    seq_idx = torch.arange(seq_len, device=device) / condense_ratio

    # Calculate the product of position index and $\theta_i$
    idx_theta = torch.outer(seq_idx, theta).repeat(1, 2)
    # If `n_elem` is odd, the final dimension of `idx_theta` has size
    # `n_elem + 1`, so need to cut something off.
    # Due to a current bug in Hugging Face, in the case `n_elem == 1`, we leave
    # `idx_theta`, `cos`, `sin` as is. Things work out in `apply_rope` due to
    # broadcasting. If we shorten `idx_theta`, unit tests comparing to
    # Hugging Face fail.
    # https://github.com/huggingface/transformers/issues/35233
    if idx_theta.shape[-1] > n_elem > 1:
        idx_theta = idx_theta[..., :n_elem]

    return torch.cos(idx_theta), torch.sin(idx_theta)


def batched_index_select(t, dim, idx):
    """index_select for batched index and unbatched t"""
    if idx.dim() == 1:
        return torch.index_select(t, dim, idx)

    *batch_shape, idx_size = idx.shape
    res = torch.index_select(t, dim, idx.reshape(-1))  # flat index
    # split out single batch idx
    res = res.view(*t.shape[:dim], -1, idx_size, *t.shape[dim + 1 :])
    if dim > 0:
        # move batch dim to front, this is np.rollaxis(res, dim, 0) for tensors
        dims = [dim] + list(range(res.dim()))
        del dims[dim + 1]
        res = res.permute(dims)
    # unflatten batch dims
    res = res.view(*batch_shape, *res.shape[1:])
    return res


def batched_index_copy_(t, dim, idx, val):
    """Index copy for batched t, idx, val"""

    if t.device.type == "mps":
        # Normalize negative dimensions
        if dim < 0:
            dim = t.dim() + dim
        if idx.dim() == 1:
            idx_shape = [1] * val.dim()
            idx_shape[dim] = -1
            idx_expanded = idx.view(*idx_shape)
            idx_expanded = idx_expanded.expand_as(val)
            t.scatter_(dim, idx_expanded, val)
            return t

        elif idx.dim() == 2:
            assert dim != 0, "Cannot index the batch dimension"
            batch_size = idx.size(0)
            idx_size = idx.size(1)
            assert batch_size == t.size(0) == val.size(0)

            idx_shape = [batch_size] + [1] * (val.dim() - 1)
            idx_shape[dim] = idx_size
            idx_expanded = idx.view(*idx_shape)
            idx_expanded = idx_expanded.expand_as(val)

            t.scatter_(dim, idx_expanded, val)
            return t
        else:
            raise NotImplementedError(f"idx.dim() == {idx.dim()} not supported")

    else:
        if idx.dim() == 1:
            return t.index_copy_(dim, idx, val)

        assert idx.dim() == 2, f"multiple batch dims not yet {idx.shape=}"
        assert dim != 0, f"cannot index batch dim {dim=}"
        batch_size, idx_size = idx.shape
        assert batch_size == t.size(0)
        assert batch_size == val.size(0)

        # if we can view the batch and indexed dimensions together, we could
        # do index trickery. This is, sadly, not the case for kvcache so we
        # fall back to for loop
        for i in range(batch_size):
            unbatched_dim = dim if dim < 0 else dim - 1
            t[i].index_copy_(unbatched_dim, idx[i], val[i])
        return t


def apply_rope(x: torch.Tensor, cos: torch.Tensor, sin: torch.Tensor) -> torch.Tensor:
    """
    Applies RoPE transform to `x`. Note that `cos`, `sin` need to have a batch
    dimension.

    Args:
        x: Input tensor, `(B, ..., T, head_size)`
        cos: Cached cosines, `(B, T, head_size)` or `(1, T, head_size)`
        sin: Cached sines, `(B, T, head_size)` or `(1, T, head_size)`

    Returns:
        Encoded tensor, `(B, ..., T, head_size)`
    """
    if cos.dim() != 3:
        raise ValueError(f"cos must be three-dimensional, but shape is {cos.shape}")
    if cos.shape != sin.shape:
        raise ValueError(f"cos, sin must have same shape, but cos.shape={cos.shape}, sin.shape={sin.shape}")
    head_size_half = x.size(-1) // 2
    x1 = x[..., : head_size_half]  # (B, ..., T, head_size/2)
    x2 = x[..., head_size_half :]  # (B, ..., T, head_size/2)
    rotated = torch.cat((-x2, x1), dim=-1)  # (B, ..., T, head_size)
    dims_diff = x.dim() - cos.dim()
    if dims_diff > 0:
        # Ensure that shapes of `x`, `cos`, `sin` align
        new_shape = cos.shape[0:1] + (1,) * dims_diff + cos.shape[1:]
        cos = cos.view(*new_shape)
        sin = sin.view(*new_shape)

    roped = (x * cos) + (rotated * sin)
    return roped.to(dtype=x.dtype)


def do_softcapping(x: torch.Tensor, thresh: float) -> torch.Tensor:
    return torch.tanh(x / thresh) * thresh


class KVCache(nn.Module):
    """
    Buffers `k`, `v` have shape
    `(batch_size, n_query_groups, max_seq_length, head_size)`.
    """
    def __init__(
        self,
        k_shape: Tuple[int, int, int, int],
        v_shape: Tuple[int, int, int, int],
        device: Optional[torch.device] = None,
        dtype: Optional[torch.dtype] = None,
    ) -> None:
        super().__init__()
        self.register_buffer("k", torch.zeros(k_shape, device=device, dtype=dtype), persistent=False)
        self.register_buffer("v", torch.zeros(v_shape, device=device, dtype=dtype), persistent=False)

    def forward(self, input_pos: torch.Tensor, k: torch.Tensor, v: torch.Tensor) -> Tuple[torch.Tensor, torch.Tensor]:
        """
        Writes new values `k` and `v` into the cache at the positions specified
        by `input_pos` along the sequence dimension (`max_seq_length`). The batch
        size of `k` and `v` (`bs`) must be smaller or equal to `KVCache` batch
        size. Returns the full buffers, adjusted to the batch size `bs`.

        Args:
            input_pos: Position index, `(bs, T)` or `(T,)`
            k: New values, `(bs, n_query_groups, T, head_size)`
            v: New values, `(bs, n_query_groups, T, head_size)`

        Returns:
            k_full, v_full, `(bs, n_query_groups, max_seq_length, head_size)`

        """
        # move the buffer to the activation dtype for when AMP is used
        self.k = self.k.to(k.dtype)
        self.v = self.v.to(v.dtype)
        # update the cache
        bs = k.size(0)
        k = batched_index_copy_(self.k[:bs, ...], -2, input_pos, k)
        v = batched_index_copy_(self.v[:bs, ...], -2, input_pos, v)
        return k, v

    def reset_parameters(self) -> None:
        torch.nn.init.zeros_(self.k)
        torch.nn.init.zeros_(self.v)


def build_mask_cache(max_seq_length: int, device: Optional[torch.device] = None) -> torch.Tensor:
    ones = torch.ones((max_seq_length, max_seq_length), device=device, dtype=torch.bool)
    return torch.tril(ones).unsqueeze(0).unsqueeze(0)


class RMSNorm(torch.nn.Module):
    """Root Mean Square Layer Normalization.

    Derived from https://github.com/bzhangGo/rmsnorm/blob/master/rmsnorm_torch.py. BSD 3-Clause License:
    https://github.com/bzhangGo/rmsnorm/blob/master/LICENSE.
    """

    def __init__(self, size: int, dim: int = -1, eps: float = 1e-6, add_unit_offset: bool = False) -> None:
        super().__init__()
        self.weight = torch.nn.Parameter(torch.ones(size))
        self.eps = eps
        self.dim = dim
        self.add_unit_offset = add_unit_offset

    def forward(self, x: torch.Tensor) -> torch.Tensor:
        dtype = x.dtype
        x = x.float()
        # NOTE: the original RMSNorm paper implementation is not equivalent
        norm_x = torch.mean(x * x, dim=self.dim, keepdim=True)
        x_normed = x * torch.rsqrt(norm_x + self.eps)
        weight = (1 + self.weight) if self.add_unit_offset else self.weight
        return (x_normed * weight.float()).to(dtype=dtype)

    def reset_parameters(self) -> None:
        torch.nn.init.ones_(self.weight)<|MERGE_RESOLUTION|>--- conflicted
+++ resolved
@@ -341,7 +341,6 @@
             config.sliding_window_size is not None and
             block_idx % config.sliding_window_layer_stride == 0
         )
-<<<<<<< HEAD
 
         if config.norm_qk:
             self.norm_q = config.norm_class(config.head_size * config.n_head, eps=config.norm_eps)
@@ -349,8 +348,6 @@
         else:
             self.norm_q = self.norm_k = None
 
-=======
->>>>>>> 17a58dfa
         self.config = config
         self.block_idx = block_idx
 
