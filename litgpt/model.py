# Copyright Lightning AI. Licensed under the Apache License 2.0, see LICENSE file.

"""Full definition of a decoder-only transformer-based language model, all of it in this single file.

Based on the nanoGPT implementation: https://github.com/karpathy/nanoGPT and
https://github.com/EleutherAI/gpt-neox/tree/main/megatron/model.
"""

import math
from typing import Any, Optional, Tuple

import torch
import torch.nn as nn
from typing_extensions import Self

from litgpt.config import Config


class GPT(nn.Module):
    def __init__(self, config: Config) -> None:
        super().__init__()
        assert config.padded_vocab_size is not None
        self.config = config

        self.lm_head = nn.Linear(config.n_embd, config.padded_vocab_size, bias=config.lm_head_bias)
        self.transformer = nn.ModuleDict(
            dict(
                wte=nn.Embedding(config.padded_vocab_size, config.n_embd),
                h=nn.ModuleList(Block(config) for _ in range(config.n_layer)),
                ln_f=config.norm_class(config.n_embd, eps=config.norm_eps),
            )
        )
        self.max_seq_length = self.config.block_size
        self.mask_cache: Optional[torch.Tensor] = None

    @property
    def max_seq_length(self) -> int:
        return self._max_seq_length

    @max_seq_length.setter
    def max_seq_length(self, value: int) -> None:
        """
        When doing inference, the sequences used might be shorter than the model's context length.
        This allows setting a smaller number to avoid allocating unused memory
        """
        if value > self.config.block_size:
            raise ValueError(f"Cannot attend to {value}, block size is only {self.config.block_size}")
        self._max_seq_length = value
        if not hasattr(self, "cos"):
            # first call
            cos, sin = self.rope_cache()
            self.register_buffer("cos", cos, persistent=False)
            self.register_buffer("sin", sin, persistent=False)
        # override
        elif value != self.cos.size(0):
            self.cos, self.sin = self.rope_cache(device=self.cos.device)
        # the mask and kv cache size will get updated on `set_kv_cache`. we cannot update it here because we don't know
        # if the kv cache is expected

    def reset_parameters(self) -> None:
        # Trigger resetting the rope-cache
        self.cos, self.sin = self.rope_cache(device=self.cos.device)

    def _init_weights(self, module: nn.Module) -> None:
        """Meant to be used with `gpt.apply(gpt._init_weights)`."""
        if isinstance(module, nn.Linear):
            torch.nn.init.normal_(module.weight, mean=0.0, std=0.02)
            if module.bias is not None:
                torch.nn.init.zeros_(module.bias)
        elif isinstance(module, nn.Embedding):
            torch.nn.init.normal_(module.weight, mean=0.0, std=0.02)

    def forward(self, idx: torch.Tensor, input_pos: Optional[torch.Tensor] = None) -> torch.Tensor:
        T = idx.size(1)
        if self.max_seq_length < T:
            raise ValueError(f"Cannot forward sequence of length {T}, max seq length is only {self.max_seq_length}.")

        if input_pos is not None:  # use the kv cache
            cos = self.cos.index_select(0, input_pos)
            sin = self.sin.index_select(0, input_pos)
            if self.mask_cache is None:
                raise TypeError("You need to call `gpt.set_kv_cache()`")
            mask = self.mask_cache.index_select(2, input_pos)
        else:
            cos = self.cos[:T]
            sin = self.sin[:T]
            mask = None

        x = self.transformer.wte(idx)  # token embeddings of shape (b, t, n_embd)
        if self.config.scale_embeddings:
            x = x * (self.config.n_embd**0.5)

        for block in self.transformer.h:
            x = block(x, cos, sin, mask, input_pos)
        x = self.transformer.ln_f(x)
        return self.lm_head(x)  # (b, t, vocab_size)

    @classmethod
    def from_name(cls, name: str, **kwargs: Any) -> Self:
        return cls(Config.from_name(name, **kwargs))

    def rope_cache(self, device: Optional[torch.device] = None) -> Tuple[torch.Tensor, torch.Tensor]:
        return build_rope_cache(
            seq_len=self.max_seq_length,
            n_elem=self.config.rope_n_elem,
            device=device,
            condense_ratio=self.config.rope_condense_ratio,
            base=self.config.rope_base,
        )

    def set_kv_cache(
        self,
        batch_size: int,
        rope_cache_length: Optional[int] = None,
        device: Optional[torch.device] = None,
        dtype: Optional[torch.dtype] = None,
    ) -> None:
        if rope_cache_length is None:
            rope_cache_length = self.cos.size(-1)
        max_seq_length = self.max_seq_length

        # initialize the kv cache for all blocks
        for block in self.transformer.h:
            block.attn.kv_cache = block.attn.build_kv_cache(
                batch_size, max_seq_length, rope_cache_length, device, dtype
            )

        if self.mask_cache is None or self.mask_cache.size(3) != max_seq_length:
            # passing `attn_mask` to SDPA disables the flash implementation. since we only need the mask
            # for the kv-cache support (only during inference), we only create it in that situation
            self.mask_cache = build_mask_cache(max_seq_length, device)

    def clear_kv_cache(self) -> None:
        self.mask_cache = None
        for block in self.transformer.h:
            block.attn.kv_cache = None


class Block(nn.Module):
    def __init__(self, config: Config) -> None:
        super().__init__()
        if not config.parallel_residual and config.shared_attention_norm:
            raise NotImplementedError(
                "No checkpoint amongst the ones we support uses this configuration"
                " (non-parallel residual and shared attention norm)."
            )

        self.norm_1 = config.norm_class(config.n_embd, eps=config.norm_eps)
        self.attn = CausalSelfAttention(config)
        self.norm_2 = None if config.shared_attention_norm else config.norm_class(config.n_embd, eps=config.norm_eps)
        self.mlp = config.mlp_class(config)

        self.config = config

    def forward(
        self,
        x: torch.Tensor,
        cos: torch.Tensor,
        sin: torch.Tensor,
        mask: Optional[torch.Tensor] = None,
        input_pos: Optional[torch.Tensor] = None,
    ) -> torch.Tensor:
        """
        Non-parallel residual       Parallel residual
           ┌─ x                     ┌─ x ────────────┐             Note: if `shared_attention_norm` is True,
           │  ↓                     │  ↓             ↓                   the output from `norm_1` is reused
           │  norm_1                │  norm_1  ───►  norm_2
           │  ↓                     │  ↓             ↓
           │  attn                  │  attn          mlp
           │  ↓                     │  ↓             │
        ┌─ └► +                     └► + ◄───────────┘
        │     norm_2
        │     ↓
        │     mlp
        │     ↓
        └───► +
        """

        x_normed = self.norm_1(x)
        attention_output = self.attn(x_normed, cos, sin, mask, input_pos)

        if self.config.parallel_residual:
            x_normed = x_normed if self.config.shared_attention_norm else self.norm_2(x)
            x = self.mlp(x_normed) + attention_output + x
        else:
            x = attention_output + x
            x = self.mlp(self.norm_2(x)) + x
        return x


class CausalSelfAttention(nn.Module):
    def __init__(self, config: Config) -> None:
        super().__init__()
        shape = (config.n_head + 2 * config.n_query_groups) * config.head_size
        # key, query, value projections for all heads, but in a batch
        self.attn = nn.Linear(config.n_embd, shape, bias=config.bias)
        # output projection
        # if `head_size` is explicitly specified in the config, `n_emd` might not be equal to `head_size * n_head`
        self.proj = nn.Linear(config.head_size * config.n_head, config.n_embd, bias=config.bias)
        # disabled by default
        self.kv_cache: Optional[KVCache] = None

        self.config = config

        # LongLora
        self._longlora_n_groups = getattr(self.config, "longlora_n_groups", None)
        self._longlora_available = self._longlora_n_groups is not None

    def forward(
        self,
        x: torch.Tensor,
        cos: torch.Tensor,
        sin: torch.Tensor,
        mask: Optional[torch.Tensor] = None,
        input_pos: Optional[torch.Tensor] = None,
    ) -> torch.Tensor:
        B, T, C = x.size()  # batch size, sequence length, embedding dimensionality (n_embd)

        if T > 1 and input_pos is None and self._longlora_available:
            longlora_group_size = T / self.config.longlora_n_groups
            if longlora_group_size > 0 and T % longlora_group_size > 0:
                raise ValueError("sequence length %d should be divisible by group size %d." % (T, longlora_group_size))
            longlora_group_size = int(longlora_group_size)
        else:
            longlora_group_size = 0

        qkv = self.attn(x)

        # assemble into a number of query groups to support MHA, MQA and GQA together (see `config.n_query_groups`)
        q_per_kv = self.config.n_head // self.config.n_query_groups
        total_qkv = q_per_kv + 2  # each group has 1+ queries, 1 key, and 1 value
        qkv = qkv.view(B, T, self.config.n_query_groups, total_qkv, self.config.head_size)
        qkv = qkv.permute(0, 2, 3, 1, 4)  # (B, n_query_groups, total_qkv, T, hs)

        # split batched computation into three
        q, k, v = qkv.split((q_per_kv, 1, 1), dim=2)

        # maybe repeat k and v if for the non multi-head attention cases
        # training: flash attention requires it
        # inference: multi-query would require a full kv cache so avoid it to limit its memory usage
        if self.config.n_query_groups != self.config.n_head and (input_pos is None or self.config.n_query_groups != 1):
            k = k.expand(B, self.config.n_query_groups, q_per_kv, T, self.config.head_size)
            v = v.expand(B, self.config.n_query_groups, q_per_kv, T, self.config.head_size)

        q = q.reshape(B, -1, T, self.config.head_size)  # (B, nh_q, T, hs)
        k = k.reshape(B, -1, T, self.config.head_size)  # (B, nh_k, T, hs)
        v = v.reshape(B, -1, T, self.config.head_size)  # (B, nh_v, T, hs)

        q_roped = apply_rope(q[..., : self.config.rope_n_elem], cos, sin)
        k_roped = apply_rope(k[..., : self.config.rope_n_elem], cos, sin)
        q = torch.cat((q_roped, q[..., self.config.rope_n_elem :]), dim=-1)
        k = torch.cat((k_roped, k[..., self.config.rope_n_elem :]), dim=-1)

        if input_pos is not None:
            if not isinstance(self.kv_cache, KVCache):
                raise TypeError("You need to call `gpt.set_kv_cache()`")
            k, v = self.kv_cache(input_pos, k, v)
        elif longlora_group_size > 0:
<<<<<<< HEAD
            num_heads = q.shape[1]
            q = roll_and_group(q, B, T, longlora_group_size, num_heads, self.config.head_size)
            k = roll_and_group(k, B, T, longlora_group_size, num_heads, self.config.head_size)
            v = roll_and_group(v, B, T, longlora_group_size, num_heads, self.config.head_size)
=======
            q = roll_and_group(q, B, T, longlora_group_size, q.shape[1], self.config.head_size)
            k = roll_and_group(k, B, T, longlora_group_size, k.shape[1], self.config.head_size)
            v = roll_and_group(v, B, T, longlora_group_size, v.shape[1], self.config.head_size)
>>>>>>> 8b83257a

        y = self.scaled_dot_product_attention(q, k, v, mask)
        y_cloned = y

        if input_pos is None and longlora_group_size > 0:
            # Shift back and unroll
            y_cloned = y.clone()
<<<<<<< HEAD
=======
            num_heads = y_cloned.shape[2]
>>>>>>> 8b83257a
            y_cloned[:, :, num_heads // 2 :] = y_cloned[:, :, num_heads // 2 :].roll(longlora_group_size // 2, dims=1)

        y = y_cloned.reshape(
            B, T, self.config.head_size * self.config.n_head
        )  # re-assemble all head outputs side by side

        # output projection
        return self.proj(y)

    def scaled_dot_product_attention(
        self,
        q: torch.Tensor,
        k: torch.Tensor,
        v: torch.Tensor,
        mask: Optional[torch.Tensor] = None,
    ) -> torch.Tensor:
        scale = 1.0 / math.sqrt(self.config.head_size)
        y = torch.nn.functional.scaled_dot_product_attention(
            q, k, v, attn_mask=mask, dropout_p=0.0, scale=scale, is_causal=mask is None
        )
        return y.transpose(1, 2)

    def build_kv_cache(
        self,
        batch_size: int,
        max_seq_length: int,
        rope_cache_length: Optional[int] = None,
        device: Optional[torch.device] = None,
        dtype: Optional[torch.dtype] = None,
    ) -> "KVCache":
        heads = 1 if self.config.n_query_groups == 1 else self.config.n_head
        v_shape = (batch_size, heads, max_seq_length, self.config.head_size)
        if rope_cache_length is None:
            if self.config.rotary_percentage != 1.0:
                raise TypeError("Please pass the `rope_cache_length=gpt.cos.size(-1)` value")
            k_shape = v_shape
        else:
            k_shape = (
                batch_size,
                heads,
                max_seq_length,
                rope_cache_length + self.config.head_size - self.config.rope_n_elem,
            )
        return KVCache(k_shape, v_shape, device=device, dtype=dtype)


def roll_and_group(qkv, bsz, q_len, group_size, num_heads, head_dim):
    qkv[:, num_heads // 2 :] = qkv[:, num_heads // 2 :].roll(-group_size // 2, dims=2)
    qkv = qkv.transpose(1, 2).reshape(bsz * (q_len // group_size), group_size, num_heads, head_dim).transpose(1, 2)
    return qkv


class GptNeoxMLP(nn.Module):
    def __init__(self, config: Config) -> None:
        super().__init__()
        self.fc = nn.Linear(config.n_embd, config.intermediate_size, bias=config.bias)
        self.proj = nn.Linear(config.intermediate_size, config.n_embd, bias=config.bias)

        self.config = config

    def forward(self, x: torch.Tensor) -> torch.Tensor:
        x = self.fc(x)
        x = torch.nn.functional.gelu(x, approximate=self.config.gelu_approximate)
        return self.proj(x)


class LLaMAMLP(nn.Module):
    def __init__(self, config: Config) -> None:
        super().__init__()
        self.fc_1 = nn.Linear(config.n_embd, config.intermediate_size, bias=config.bias)
        self.fc_2 = nn.Linear(config.n_embd, config.intermediate_size, bias=config.bias)
        self.proj = nn.Linear(config.intermediate_size, config.n_embd, bias=config.bias)

        self.config = config

    def forward(self, x: torch.Tensor) -> torch.Tensor:
        x_fc_1 = self.fc_1(x)
        x_fc_2 = self.fc_2(x)
        x = torch.nn.functional.silu(x_fc_1) * x_fc_2
        return self.proj(x)


class GemmaMLP(LLaMAMLP):
    def forward(self, x: torch.Tensor) -> torch.Tensor:
        x_fc_1 = self.fc_1(x)
        x_fc_2 = self.fc_2(x)
        x = torch.nn.functional.gelu(x_fc_1, approximate=self.config.gelu_approximate) * x_fc_2
        return self.proj(x)


class LLaMAMoE(nn.Module):
    def __init__(self, config: Config) -> None:
        super().__init__()
        self.gate = nn.Linear(config.n_embd, config.n_expert, bias=False)
        self.experts = nn.ModuleList(LLaMAMLP(config) for _ in range(config.n_expert))

        self.config = config

    def forward(self, x: torch.Tensor) -> torch.Tensor:
        """
        Derived from: https://github.com/mistralai/mistral-src/blob/b46d6/moe_one_file_ref.py#L203-L219
        See also figure 1 in https://arxiv.org/abs/2211.15841
        """
        B, T, C = x.size()  # batch size, sequence length, embedding dimensionality (n_embd)
        x = x.view(-1, C)  # (B*T, C)
        router = self.gate(x)  # (B*T, n_expert)
        probs, indices = torch.topk(router, self.config.n_expert_per_token)  # (B*T, n_expert_per_token)
        probs = probs.softmax(dim=1, dtype=torch.float).to(dtype=x.dtype)
        masks = indices.unsqueeze(-1) == torch.arange(self.config.n_expert, device=x.device)
        masks = masks.permute(2, 0, 1)  # (n_expert, B*T, n_expert_per_token)
        y = torch.zeros_like(x)  # (B*T, C)
        for mask, expert in zip(masks, self.experts):
            token_idx, expert_idx = torch.where(mask)
            y[token_idx] += probs[token_idx, expert_idx, None] * expert(x[token_idx])
        return y.view(B, T, C)


def build_rope_cache(
    seq_len: int, n_elem: int, device: Optional[torch.device] = None, base: int = 10000, condense_ratio: int = 1
) -> Tuple[torch.Tensor, torch.Tensor]:
    """Enhanced Transformer with Rotary Position Embedding.

    Derived from: https://github.com/labmlai/annotated_deep_learning_paper_implementations/blob/master/labml_nn/
    transformers/rope/__init__.py. MIT License:
    https://github.com/labmlai/annotated_deep_learning_paper_implementations/blob/master/license.
    """
    # $\Theta = {\theta_i = 10000^{\frac{2(i-1)}{d}}, i \in [1, 2, ..., \frac{d}{2}]}$
    theta = 1.0 / (base ** (torch.arange(0, n_elem, 2, device=device).float() / n_elem))

    # Create position indexes `[0, 1, ..., seq_len - 1]`
    seq_idx = torch.arange(seq_len, device=device) / condense_ratio

    # Calculate the product of position index and $\theta_i$
    idx_theta = torch.outer(seq_idx, theta).repeat(1, 2)

    return torch.cos(idx_theta), torch.sin(idx_theta)


def apply_rope(x: torch.Tensor, cos: torch.Tensor, sin: torch.Tensor) -> torch.Tensor:
    head_size = x.size(-1)
    x1 = x[..., : head_size // 2]  # (B, nh, T, hs/2)
    x2 = x[..., head_size // 2 :]  # (B, nh, T, hs/2)
    rotated = torch.cat((-x2, x1), dim=-1)  # (B, nh, T, hs)
    roped = (x * cos) + (rotated * sin)
    return roped.to(dtype=x.dtype)


class KVCache(nn.Module):
    def __init__(
        self,
        k_shape: Tuple[int, int, int, int],
        v_shape: Tuple[int, int, int, int],
        device: Optional[torch.device] = None,
        dtype: Optional[torch.dtype] = None,
    ) -> None:
        super().__init__()
        self.register_buffer("k", torch.zeros(k_shape, device=device, dtype=dtype), persistent=False)
        self.register_buffer("v", torch.zeros(v_shape, device=device, dtype=dtype), persistent=False)

    def forward(self, input_pos: torch.Tensor, k: torch.Tensor, v: torch.Tensor) -> Tuple[torch.Tensor, torch.Tensor]:
        # move the buffer to the activation dtype for when AMP is used
        self.k = self.k.to(k.dtype)
        self.v = self.v.to(v.dtype)
        # update the cache
        k = self.k.index_copy_(2, input_pos, k)
        v = self.v.index_copy_(2, input_pos, v)
        return k, v

    def reset_parameters(self) -> None:
        torch.nn.init.zeros_(self.k)
        torch.nn.init.zeros_(self.v)


def build_mask_cache(max_seq_length: int, device: Optional[torch.device] = None) -> torch.Tensor:
    ones = torch.ones((max_seq_length, max_seq_length), device=device, dtype=torch.bool)
    return torch.tril(ones).unsqueeze(0).unsqueeze(0)


class RMSNorm(torch.nn.Module):
    """Root Mean Square Layer Normalization.

    Derived from https://github.com/bzhangGo/rmsnorm/blob/master/rmsnorm_torch.py. BSD 3-Clause License:
    https://github.com/bzhangGo/rmsnorm/blob/master/LICENSE.
    """

    def __init__(self, size: int, dim: int = -1, eps: float = 1e-6, add_unit_offset: bool = False) -> None:
        super().__init__()
        self.weight = torch.nn.Parameter(torch.ones(size))
        self.eps = eps
        self.dim = dim
        self.add_unit_offset = add_unit_offset

    def forward(self, x: torch.Tensor) -> torch.Tensor:
        dtype = x.dtype
        x = x.float()
        # NOTE: the original RMSNorm paper implementation is not equivalent
        norm_x = torch.mean(x * x, dim=self.dim, keepdim=True)
        x_normed = x * torch.rsqrt(norm_x + self.eps)
        x_normed = x_normed.to(dtype=dtype)
        if self.add_unit_offset:
            # Gemma model requires a unit offset
            # https://github.com/google/gemma_pytorch/blob/main/gemma/model.py#L176
            return x_normed * (1 + self.weight)
        return x_normed * self.weight

    def reset_parameters(self) -> None:
        torch.nn.init.ones_(self.weight)<|MERGE_RESOLUTION|>--- conflicted
+++ resolved
@@ -256,16 +256,9 @@
                 raise TypeError("You need to call `gpt.set_kv_cache()`")
             k, v = self.kv_cache(input_pos, k, v)
         elif longlora_group_size > 0:
-<<<<<<< HEAD
-            num_heads = q.shape[1]
-            q = roll_and_group(q, B, T, longlora_group_size, num_heads, self.config.head_size)
-            k = roll_and_group(k, B, T, longlora_group_size, num_heads, self.config.head_size)
-            v = roll_and_group(v, B, T, longlora_group_size, num_heads, self.config.head_size)
-=======
             q = roll_and_group(q, B, T, longlora_group_size, q.shape[1], self.config.head_size)
             k = roll_and_group(k, B, T, longlora_group_size, k.shape[1], self.config.head_size)
             v = roll_and_group(v, B, T, longlora_group_size, v.shape[1], self.config.head_size)
->>>>>>> 8b83257a
 
         y = self.scaled_dot_product_attention(q, k, v, mask)
         y_cloned = y
@@ -273,10 +266,7 @@
         if input_pos is None and longlora_group_size > 0:
             # Shift back and unroll
             y_cloned = y.clone()
-<<<<<<< HEAD
-=======
             num_heads = y_cloned.shape[2]
->>>>>>> 8b83257a
             y_cloned[:, :, num_heads // 2 :] = y_cloned[:, :, num_heads // 2 :].roll(longlora_group_size // 2, dims=1)
 
         y = y_cloned.reshape(
