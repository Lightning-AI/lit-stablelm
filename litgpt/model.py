# Copyright Lightning AI. Licensed under the Apache License 2.0, see LICENSE file.

"""Full definition of a decoder-only transformer-based language model, all of it in this single file.

Based on the nanoGPT implementation: https://github.com/karpathy/nanoGPT and
https://github.com/EleutherAI/gpt-neox/tree/main/megatron/model.
"""

import math
from typing import Any, Optional, Tuple

import torch
import torch.nn as nn
from typing_extensions import Self

from litgpt.config import Config


class GPT(nn.Module):
    def __init__(self, config: Config) -> None:
        super().__init__()
        assert config.padded_vocab_size is not None
        self.config = config

        self.lm_head = nn.Linear(config.n_embd, config.padded_vocab_size, bias=config.lm_head_bias)
        self.transformer = nn.ModuleDict(
            dict(
                wte=nn.Embedding(config.padded_vocab_size, config.n_embd),
                h=nn.ModuleList(Block(config, block_idx) for block_idx in range(config.n_layer)),
                ln_f=config.norm_class(config.n_embd, eps=config.norm_eps),
            )
        )
        self.max_seq_length = self.config.block_size
        self.mask_cache: Optional[torch.Tensor] = None

    @property
    def max_seq_length(self) -> int:
        return self._max_seq_length

    @max_seq_length.setter
    def max_seq_length(self, value: int) -> None:
        """
        When doing inference, the sequences used might be shorter than the model's context length.
        This allows setting a smaller number to avoid allocating unused memory
        """
        if value > self.config.block_size:
            raise ValueError(f"Cannot attend to {value}, block size is only {self.config.block_size}."
                             " This is likely because the input text exceeds the supported context length of this model.")
        self._max_seq_length = value
        if not hasattr(self, "cos"):
            # first call
            cos, sin = self.rope_cache()
            self.register_buffer("cos", cos, persistent=False)
            self.register_buffer("sin", sin, persistent=False)
        # override
        elif value != self.cos.size(0):
            self.cos, self.sin = self.rope_cache(device=self.cos.device)
        # the mask and kv cache size will get updated on `set_kv_cache`. we cannot update it here because we don't know
        # if the kv cache is expected

    def reset_parameters(self) -> None:
        # Trigger resetting the rope-cache
        self.cos, self.sin = self.rope_cache(device=self.cos.device)

    def _init_weights(self, module: nn.Module) -> None:
        """Meant to be used with `gpt.apply(gpt._init_weights)`."""
        if isinstance(module, nn.Linear):
            torch.nn.init.normal_(module.weight, mean=0.0, std=0.02)
            if module.bias is not None:
                torch.nn.init.zeros_(module.bias)
        elif isinstance(module, nn.Embedding):
            torch.nn.init.normal_(module.weight, mean=0.0, std=0.02)

    def forward(self, idx: torch.Tensor, input_pos: Optional[torch.Tensor] = None) -> torch.Tensor:
        T = idx.size(1)
        if self.max_seq_length < T:
            raise ValueError(f"Cannot forward sequence of length {T}, max seq length is only {self.max_seq_length}.")

        if input_pos is not None:  # use the kv cache
            cos = batched_index_select(self.cos, 0, input_pos)
            sin = batched_index_select(self.sin, 0, input_pos)
            if self.mask_cache is None:
                raise TypeError("You need to call `gpt.set_kv_cache()`")
            mask = batched_index_select(self.mask_cache, 2, input_pos)
            if mask.dim() > 4:
                # the mask cache has a batch dim of 1 in addition to the one
                # we get if input_pos has a batch dimension
                mask = mask.squeeze(1)
        else:
            cos = self.cos[:T]
            sin = self.sin[:T]
            mask = None

        x = self.transformer.wte(idx)  # token embeddings of shape (b, t, n_embd)
        if self.config.scale_embeddings:
            x = x * torch.tensor(self.config.n_embd**0.5, dtype=x.dtype)

        for block in self.transformer.h:
            x = block(x, cos, sin, mask, input_pos)
        x = self.transformer.ln_f(x)
        x = self.lm_head(x)  # (b, t, vocab_size)
        if self.config.final_logit_softcapping is not None:
            x = torch.tanh(x / self.config.final_logit_softcapping) * self.config.final_logit_softcapping
        return x

    @classmethod
    def from_name(cls, name: str, **kwargs: Any) -> Self:
        return cls(Config.from_name(name, **kwargs))

    def rope_cache(self, device: Optional[torch.device] = None) -> Tuple[torch.Tensor, torch.Tensor]:

        if self.config.rope_adjustments is None:
            extra_config = None

        else:
            adjusted_params_required = ["factor", "low_freq_factor", "high_freq_factor", "original_max_seq_len"]
            params_present = [param in self.config.rope_adjustments for param in adjusted_params_required]
            num_params_present = sum(params_present)

            if num_params_present == 0:
                extra_config = None  # uses standard RoPE
            elif num_params_present == 4:
                # These parameters should always be used together so that we don't interfere with standard rope
                extra_config = {
                    "original_max_seq_len": self.config.rope_adjustments["original_max_seq_len"],
                    "factor": self.config.rope_adjustments["factor"],
                    "low_freq_factor": self.config.rope_adjustments["low_freq_factor"],
                    "high_freq_factor": self.config.rope_adjustments["high_freq_factor"],
                }
            else:
                # Some but not all parameters are specified; raise an error
                missing_params = [param for param, present in zip(adjusted_params_required, params_present) if not present]
                raise ValueError(
                    f"The following adjusted RoPE parameters are missing in rope_adjustments: {', '.join(missing_params)}. "
                    "All adjusted RoPE parameters must be specified together."
                )

        return build_rope_cache(
            seq_len=self.max_seq_length,
            n_elem=self.config.rope_n_elem,
            device=device,
            condense_ratio=self.config.rope_condense_ratio,
            base=self.config.rope_base,
            extra_config=extra_config,
        )

    def set_kv_cache(
        self,
        batch_size: int,
        max_seq_length: Optional[int] = None,
        rope_cache_length: Optional[int] = None,
        device: Optional[torch.device] = None,
        dtype: Optional[torch.dtype] = None,
    ) -> None:
        if rope_cache_length is None:
            rope_cache_length = self.cos.size(-1)

        if max_seq_length is None:
            max_seq_length = self.max_seq_length

        # initialize the kv cache for all blocks
        for block in self.transformer.h:
            block.attn.kv_cache = block.attn.build_kv_cache(
                batch_size, max_seq_length, rope_cache_length, device, dtype,
            )

        if self.mask_cache is None or self.mask_cache.size(3) != max_seq_length:
            # passing `attn_mask` to SDPA disables the flash implementation. since we only need the mask
            # for the kv-cache support (only during inference), we only create it in that situation
            self.mask_cache = build_mask_cache(max_seq_length, device)

    def clear_kv_cache(self) -> None:
        self.mask_cache = None
        for block in self.transformer.h:
            block.attn.kv_cache = None


class Block(nn.Module):
    def __init__(self, config: Config, block_idx: int) -> None:
        super().__init__()
        if not config.parallel_residual and config.shared_attention_norm:
            raise NotImplementedError(
                "No checkpoint amongst the ones we support uses this configuration"
                " (non-parallel residual and shared attention norm)."
            )

        self.norm_1 = config.norm_class(config.n_embd, eps=config.norm_eps)
        self.attn = CausalSelfAttention(config, block_idx)
        self.post_attention_norm = (
            config.norm_class(config.n_embd, eps=config.norm_eps) if config.post_attention_norm else nn.Identity()
        )
        self.norm_2 = None if config.shared_attention_norm else config.norm_class(config.n_embd, eps=config.norm_eps)
        self.mlp = config.mlp_class(config)
        self.post_mlp_norm = (
            config.norm_class(config.n_embd, eps=config.norm_eps) if config.post_mlp_norm else nn.Identity()
        )

        self.config = config

    def forward(
        self,
        x: torch.Tensor,
        cos: torch.Tensor,
        sin: torch.Tensor,
        mask: Optional[torch.Tensor] = None,
        input_pos: Optional[torch.Tensor] = None,
    ) -> torch.Tensor:
        """
        Non-parallel residual       Parallel residual
           ┌─ x                     ┌─ x ──────────────────┐             Note: if `shared_attention_norm` is True,
           │  ↓                     │  ↓                   ↓                   the output from `norm_1` is reused
           │  norm_1                │  norm_1  ───────►    norm_2
           │  ↓                     │  ↓                   ↓
           │  attn                  │  attn                MLP
           │  ↓                     │  ↓                   ↓
           |  post_attn_norm        |  post_attn_norm      post_mlp_norm
           |  ↓                     |  ↓                   ↓
        ┌─ └► +                     └► + ◄─────────────────┘
        |     ↓
        │     norm_2
        │     ↓
        │     MLP
        │     ↓
        |     post_mlp_norm
        |     ↓
        └───► +
        """

        x_normed = self.norm_1(x)
        attention_output = self.attn(x_normed, cos, sin, mask, input_pos)
        attention_output = self.post_attention_norm(attention_output)

        if self.config.parallel_residual:
            x_normed = x_normed if self.config.shared_attention_norm else self.norm_2(x)
            x = self.mlp(x_normed) + attention_output + x
        else:
            x = attention_output + x
            x = self.post_mlp_norm(self.mlp(self.norm_2(x))) + x
        return x


class CausalSelfAttention(nn.Module):
    def __init__(self, config: Config, block_idx: int) -> None:
        super().__init__()
        # key, query and value projections for all heads, but in a batch
        self.attn = nn.Linear(
            config.n_embd,
            (config.n_head + 2 * config.n_query_groups) * config.head_size,  # support for grouped/multi queries
            bias=config.bias,
        )
        # output projection
        # if `head_size` is explicitly specified in the config, `n_emd` might not be equal to `head_size * n_head`
        self.proj = nn.Linear(config.head_size * config.n_head, config.n_embd, bias=config.bias)
<<<<<<< HEAD
=======
        # disabled by default
        self.kv_cache: Optional[KVCache] = None
        self.apply_sliding_window_attention = (
            config.sliding_window_size is not None and
            block_idx % config.sliding_window_layer_placing == 0
        )
>>>>>>> 22528bf2

        self.kv_cache: Optional[KVCache] = None
        self.config = config

    def forward(
        self,
        x: torch.Tensor,
        cos: torch.Tensor,
        sin: torch.Tensor,
        mask: Optional[torch.Tensor] = None,
        input_pos: Optional[torch.Tensor] = None,
    ) -> torch.Tensor:
        # Notation:
        # - B          | batch size
        # - T          | time-step (sequence length)
        # - C          | model's embeddings size (n_embd)
        # - C*         | attentions's embeddings size
        # - nh_(q,k,v) | number of heads for query, key and value
        # - hs         | head size

        B, T, C = x.size()

        # Perform a single multiplication operation using a combined QKV matrix to calculate `query`, `key`, and `value`
        # instead of individually multiplying the input `x` with the respective weight matrices.
        qkv = self.attn(x)  # (B, T, 3xC*)

        # Define query, key and value sizes.
        # If grouped/multi query is enabled, these sizes are not equal (see the diagram in `lit_gpt/config.py::Config`).
        query_size = self.config.n_head * self.config.head_size
        key_size = value_size = self.config.n_query_groups * self.config.head_size
        # Split qkv into query, key and value matrices.
        q, k, v = qkv.split((query_size, key_size, value_size), dim=-1)  # 3x(B, T, C*)

        # To place the num_heads (nh) dimension right after the batch (B) dimension, the first step is to decouple the
        # embedding size (C) into num_heads (nh) and head_size (hs).
        q = q.view(B, T, self.config.n_head, self.config.head_size)  # (B, T, nh_q, hs)
        k = k.view(B, T, self.config.n_query_groups, self.config.head_size)  # (B, T, nh_k, hs)
        v = v.view(B, T, self.config.n_query_groups, self.config.head_size)  # (B, T, nh_v, hs)

        # The tensors `query`, `key`, and `value` are now accurately structured: within each batch element (B), there are
        # multiple heads (nh), and within each head, there is a sequence of elements (T), each represented by a vector
        # of size `hs`.
        q = q.transpose(1, 2)  # (B, nh_q, T, hs)
        k = k.transpose(1, 2)  # (B, nh_k, T, hs)
        v = v.transpose(1, 2)  # (B, nh_v, T, hs)

        # Unlike standard positional embeddings rotary embeddings must be applied at every layer.
        q_roped = apply_rope(q[..., : self.config.rope_n_elem], cos, sin)
        k_roped = apply_rope(k[..., : self.config.rope_n_elem], cos, sin)
        q = torch.cat((q_roped, q[..., self.config.rope_n_elem :]), dim=-1)  # (B, nh_q, T, hs)
        k = torch.cat((k_roped, k[..., self.config.rope_n_elem :]), dim=-1)  # (B, nh_k, T, hs)

        # Apply kv-cache during inference.
        if input_pos is not None:
            if not isinstance(self.kv_cache, KVCache):
                raise TypeError("You need to call `gpt.set_kv_cache()`")
            k, v = self.kv_cache(input_pos, k, v)

<<<<<<< HEAD
        # Grouped queries: balance the number of heads across all three matrices.
        # NOTE: flash attention requires it in training mode.
        # Multi-query: this step can be skipped since there is only 1 head, allowing us to use broadcasting.
        if self.config.n_query_groups != self.config.n_head and (input_pos is None or self.config.n_query_groups != 1):
            q_per_kv = self.config.n_head // self.config.n_query_groups
            k = k.repeat_interleave(q_per_kv, dim=1)  # (B, nh_q, T, hs)
            v = v.repeat_interleave(q_per_kv, dim=1)  # (B, nh_q, T, hs)

        # Efficient attention using Flash Attention CUDA kernels.
        # ↓ (B, nh, T, hs) @ (B, nh, T, hs).mT --> (B, nh, T, T) @ (B, nh, T, hs) --> (B, nh, T, hs)
=======
        if self.apply_sliding_window_attention:
            """
                  Global Window              Sliding window             Sliding window
                  attention mask      +            bias          =      attention mask
            ┌────────────────────────┐  ┌───────────────────────┐  ┌─────────────────────────┐
            │ True False False False │  │ True  True  True True │  │ True  False False False │
            │ True True  False False │  │ True  True  True True │  │ True  True  False False │
            │ True True  True  False │  │ False True  True True │  │ False True  True  False │
            │ True True  True  True  │  │ False False True True │  │ False False True  True  │
            └────────────────────────┘  └───────────────────────┘  └─────────────────────────┘
            """
            if mask is None:
                mask = torch.ones(T, T, dtype=q.dtype, device=q.device).triu(diagonal=1)
                mask.masked_fill_(mask.bool(), float("-inf"))
            sliding_window_bias = torch.ones_like(mask).tril(diagonal=-self.config.sliding_window_size)
            sliding_window_bias.masked_fill_(sliding_window_bias.bool(), float("-inf"))
            mask += sliding_window_bias

>>>>>>> 22528bf2
        y = self.scaled_dot_product_attention(q, k, v, mask)

        # Re-assemble all head outputs side by side.
        y = y.reshape(B, T, self.config.head_size * self.config.n_head)

        # Output projection.
        return self.proj(y)  # (B, T, C)

    def scaled_dot_product_attention(
        self, q: torch.Tensor, k: torch.Tensor, v: torch.Tensor, mask: Optional[torch.Tensor] = None
    ) -> torch.Tensor:
        scale = 1.0 / math.sqrt(self.config.attention_scores_scalar or self.config.head_size)

        # with softcapping we cannot use SDPA
        if self.config.attention_logit_softcapping is not None:
            scale = 1.0 / math.sqrt(self.config.attention_scores_scalar or self.config.head_size)
            scores = q @ k.mT * scale
            scores = (
                torch.tanh(scores / self.config.attention_logit_softcapping) * self.config.attention_logit_softcapping
            )
            if mask is None:
                mask = torch.ones(q.size(2), q.size(2), dtype=q.dtype, device=q.device).triu(diagonal=1)
                mask.masked_fill_(mask.bool(), torch.finfo(q.dtype).min)
            scores = scores + mask
            scores = torch.nn.functional.softmax(scores, dim=-1, dtype=torch.float).to(dtype=q.dtype)
            y = scores @ v
        else:
            y = torch.nn.functional.scaled_dot_product_attention(
                q, k, v, attn_mask=mask, dropout_p=0.0, scale=scale, is_causal=mask is None
            )
        return y.transpose(1, 2)

    def build_kv_cache(
        self,
        batch_size: int,
        max_seq_length: int,
        rope_cache_length: Optional[int] = None,
        device: Optional[torch.device] = None,
        dtype: Optional[torch.dtype] = None,
    ) -> "KVCache":
        v_shape = (batch_size, self.config.n_query_groups, max_seq_length, self.config.head_size)
        if rope_cache_length is None:
            if self.config.rotary_percentage != 1.0:
                raise TypeError("Please pass the `rope_cache_length=gpt.cos.size(-1)` value")
            k_shape = v_shape
        else:
            k_shape = (
                batch_size,
                self.config.n_query_groups,
                max_seq_length,
                rope_cache_length + self.config.head_size - self.config.rope_n_elem,
            )
        return KVCache(k_shape, v_shape, device=device, dtype=dtype)


class GptNeoxMLP(nn.Module):
    def __init__(self, config: Config) -> None:
        super().__init__()
        self.fc = nn.Linear(config.n_embd, config.intermediate_size, bias=config.bias)
        self.proj = nn.Linear(config.intermediate_size, config.n_embd, bias=config.bias)

        self.config = config

    def forward(self, x: torch.Tensor) -> torch.Tensor:
        x = self.fc(x)
        x = torch.nn.functional.gelu(x, approximate=self.config.gelu_approximate)
        return self.proj(x)


class LLaMAMLP(nn.Module):
    def __init__(self, config: Config) -> None:
        super().__init__()
        self.fc_1 = nn.Linear(config.n_embd, config.intermediate_size, bias=config.bias)
        self.fc_2 = nn.Linear(config.n_embd, config.intermediate_size, bias=config.bias)
        self.proj = nn.Linear(config.intermediate_size, config.n_embd, bias=config.bias)

        self.config = config

    def forward(self, x: torch.Tensor) -> torch.Tensor:
        x_fc_1 = self.fc_1(x)
        x_fc_2 = self.fc_2(x)
        x = torch.nn.functional.silu(x_fc_1) * x_fc_2
        return self.proj(x)


class GemmaMLP(LLaMAMLP):
    def forward(self, x: torch.Tensor) -> torch.Tensor:
        x_fc_1 = self.fc_1(x)
        x_fc_2 = self.fc_2(x)
        x = torch.nn.functional.gelu(x_fc_1, approximate=self.config.gelu_approximate) * x_fc_2
        return self.proj(x)


class LLaMAMoE(nn.Module):
    def __init__(self, config: Config) -> None:
        super().__init__()
        self.gate = nn.Linear(config.n_embd, config.n_expert, bias=False)
        self.experts = nn.ModuleList(LLaMAMLP(config) for _ in range(config.n_expert))

        self.config = config

    def forward(self, x: torch.Tensor) -> torch.Tensor:
        """
        Derived from: https://github.com/mistralai/mistral-src/blob/b46d6/moe_one_file_ref.py#L203-L219
        See also figure 1 in https://arxiv.org/abs/2211.15841
        """
        B, T, C = x.size()  # batch size, sequence length, embedding dimensionality (n_embd)
        x = x.view(-1, C)  # (B*T, C)
        router = self.gate(x)  # (B*T, n_expert)
        probs, indices = torch.topk(router, self.config.n_expert_per_token)  # (B*T, n_expert_per_token)
        probs = probs.softmax(dim=1, dtype=torch.float).to(dtype=x.dtype)
        masks = indices.unsqueeze(-1) == torch.arange(self.config.n_expert, device=x.device)
        masks = masks.permute(2, 0, 1)  # (n_expert, B*T, n_expert_per_token)
        y = torch.zeros_like(x)  # (B*T, C)
        for mask, expert in zip(masks, self.experts):
            token_idx, expert_idx = torch.where(mask)
            y[token_idx] += probs[token_idx, expert_idx, None] * expert(x[token_idx])
        return y.view(B, T, C)


def build_rope_cache(
    seq_len: int,
    n_elem: int,
    device: Optional[torch.device] = None,
    base: int = 10000,
    condense_ratio: int = 1,
    extra_config: Optional[dict] = None,
) -> Tuple[torch.Tensor, torch.Tensor]:
    """
    Enhanced Transformer with Rotary Position Embedding.

    Args:
        seq_len (int): Sequence length.
        n_elem (int): Number of elements (head dimension).
        device (torch.device, optional): Device for tensor allocations.
        base (int, optional): Base for computing inverse frequencies.
        condense_ratio (int, optional): Ratio to condense the position indices.
        extra_config (dict, optional): Configuration parameters for frequency adjustments (used by Llama 3.1 and 3.2)

    Returns:
        Tuple[torch.Tensor, torch.Tensor]: Cosine and sine caches for RoPE.
    """

    # Compute the inverse frequencies theta
    theta = 1.0 / (base ** (torch.arange(0, n_elem, 2, device=device).float() / n_elem))

    if extra_config is not None:
        orig_context_len = extra_config["original_max_seq_len"]
        factor = extra_config["factor"]
        low_freq_factor = extra_config["low_freq_factor"]
        high_freq_factor = extra_config["high_freq_factor"]

        wavelen = 2 * torch.pi / theta
        ratio = orig_context_len / wavelen
        smooth_factor = (ratio - low_freq_factor) / (high_freq_factor - low_freq_factor)
        smooth_factor = torch.clamp(smooth_factor, min=0.0, max=1.0)

        # Compute adjusted_theta without masked indexing
        adjusted_theta = (1 - smooth_factor) * (theta / factor) + smooth_factor * theta
        theta = adjusted_theta

    # Create position indices `[0, 1, ..., seq_len - 1]`
    seq_idx = torch.arange(seq_len, device=device) / condense_ratio

    # Calculate the product of position index and $\theta_i$
    idx_theta = torch.outer(seq_idx, theta).repeat(1, 2)

    return torch.cos(idx_theta), torch.sin(idx_theta)


def batched_index_select(t, dim, idx):
    """index_select for batched index and unbatched t"""
    if idx.dim() == 1:
        return torch.index_select(t, dim, idx)

    *batch_shape, idx_size = idx.shape
    res = torch.index_select(t, dim, idx.reshape(-1))  # flat index
    # split out single batch idx
    res = res.view(*t.shape[:dim], -1, idx_size, *t.shape[dim + 1 :])
    # move batch dim to front, this is np.rollaxis(res, dim, 0) for tensors
    dims = [dim] + list(range(res.dim()))
    del dims[dim + 1]
    res = res.permute(dims)
    # unflatten batch dims
    res = res.view(*batch_shape, *res.shape[1:])
    return res


def batched_index_copy_(t, dim, idx, val):
    """Index copy for batched t, idx, val"""

    if t.device.type == "mps":
        # Normalize negative dimensions
        if dim < 0:
            dim = t.dim() + dim
        if idx.dim() == 1:
            idx_shape = [1] * val.dim()
            idx_shape[dim] = -1
            idx_expanded = idx.view(*idx_shape)
            idx_expanded = idx_expanded.expand_as(val)
            t.scatter_(dim, idx_expanded, val)
            return t

        elif idx.dim() == 2:
            assert dim != 0, "Cannot index the batch dimension"
            batch_size = idx.size(0)
            idx_size = idx.size(1)
            assert batch_size == t.size(0) == val.size(0)

            idx_shape = [batch_size] + [1] * (val.dim() - 1)
            idx_shape[dim] = idx_size
            idx_expanded = idx.view(*idx_shape)
            idx_expanded = idx_expanded.expand_as(val)

            t.scatter_(dim, idx_expanded, val)
            return t
        else:
            raise NotImplementedError(f"idx.dim() == {idx.dim()} not supported")

    else:
        if idx.dim() == 1:
            return t.index_copy_(dim, idx, val)

        assert idx.dim() == 2, f"multiple batch dims not yet {idx.shape=}"
        assert dim != 0, f"cannot index batch dim {dim=}"
        batch_size, idx_size = idx.shape
        assert batch_size == t.size(0)
        assert batch_size == val.size(0)

        # if we can view the batch and indexed dimensions together, we could
        # do index trickery. This is, sadly, not the case for kvcache so we
        # fall back to for loop
        for i in range(batch_size):
            unbatched_dim = dim if dim < 0 else dim - 1
            t[i].index_copy_(unbatched_dim, idx[i], val[i])
        return t


def apply_rope(x: torch.Tensor, cos: torch.Tensor, sin: torch.Tensor) -> torch.Tensor:
    head_size = x.size(-1)
    x1 = x[..., : head_size // 2]  # (B, nh, T, hs/2)
    x2 = x[..., head_size // 2 :]  # (B, nh, T, hs/2)
    rotated = torch.cat((-x2, x1), dim=-1)  # (B, nh, T, hs)
    if cos.dim() > 1:
        # batch dimensions must align
        # sin/cos are (B, T, hs) so we unsqeeze -3 for nh
        # we count from back because all of apply_rope does
        cos = cos.unsqueeze(-3)
        sin = sin.unsqueeze(-3)

    roped = (x * cos) + (rotated * sin)
    return roped.to(dtype=x.dtype)


class KVCache(nn.Module):
    def __init__(
        self,
        k_shape: Tuple[int, int, int, int],
        v_shape: Tuple[int, int, int, int],
        device: Optional[torch.device] = None,
        dtype: Optional[torch.dtype] = None,
    ) -> None:
        super().__init__()
        self.register_buffer("k", torch.zeros(k_shape, device=device, dtype=dtype), persistent=False)
        self.register_buffer("v", torch.zeros(v_shape, device=device, dtype=dtype), persistent=False)

    def forward(self, input_pos: torch.Tensor, k: torch.Tensor, v: torch.Tensor) -> Tuple[torch.Tensor, torch.Tensor]:
        # move the buffer to the activation dtype for when AMP is used
        self.k = self.k.to(k.dtype)
        self.v = self.v.to(v.dtype)
        # update the cache
        n = k.size(0)
        k = batched_index_copy_(self.k[:n, ...], -2, input_pos, k)
        v = batched_index_copy_(self.v[:n, ...], -2, input_pos, v)
        return k, v

    def reset_parameters(self) -> None:
        torch.nn.init.zeros_(self.k)
        torch.nn.init.zeros_(self.v)


def build_mask_cache(max_seq_length: int, device: Optional[torch.device] = None) -> torch.Tensor:
    ones = torch.ones((max_seq_length, max_seq_length), device=device, dtype=torch.bool)
    return torch.tril(ones).unsqueeze(0).unsqueeze(0)


class RMSNorm(torch.nn.Module):
    """Root Mean Square Layer Normalization.

    Derived from https://github.com/bzhangGo/rmsnorm/blob/master/rmsnorm_torch.py. BSD 3-Clause License:
    https://github.com/bzhangGo/rmsnorm/blob/master/LICENSE.
    """

    def __init__(self, size: int, dim: int = -1, eps: float = 1e-6, add_unit_offset: bool = False) -> None:
        super().__init__()
        self.weight = torch.nn.Parameter(torch.ones(size))
        self.eps = eps
        self.dim = dim
        self.add_unit_offset = add_unit_offset

    def forward(self, x: torch.Tensor) -> torch.Tensor:
        dtype = x.dtype
        x = x.float()
        # NOTE: the original RMSNorm paper implementation is not equivalent
        norm_x = torch.mean(x * x, dim=self.dim, keepdim=True)
        x_normed = x * torch.rsqrt(norm_x + self.eps)
        weight = (1 + self.weight) if self.add_unit_offset else self.weight
        return (x_normed * weight.float()).to(dtype=dtype)

    def reset_parameters(self) -> None:
        torch.nn.init.ones_(self.weight)<|MERGE_RESOLUTION|>--- conflicted
+++ resolved
@@ -44,8 +44,10 @@
         This allows setting a smaller number to avoid allocating unused memory
         """
         if value > self.config.block_size:
-            raise ValueError(f"Cannot attend to {value}, block size is only {self.config.block_size}."
-                             " This is likely because the input text exceeds the supported context length of this model.")
+            raise ValueError(
+                f"Cannot attend to {value}, block size is only {self.config.block_size}."
+                " This is likely because the input text exceeds the supported context length of this model."
+            )
         self._max_seq_length = value
         if not hasattr(self, "cos"):
             # first call
@@ -129,7 +131,9 @@
                 }
             else:
                 # Some but not all parameters are specified; raise an error
-                missing_params = [param for param, present in zip(adjusted_params_required, params_present) if not present]
+                missing_params = [
+                    param for param, present in zip(adjusted_params_required, params_present) if not present
+                ]
                 raise ValueError(
                     f"The following adjusted RoPE parameters are missing in rope_adjustments: {', '.join(missing_params)}. "
                     "All adjusted RoPE parameters must be specified together."
@@ -161,7 +165,11 @@
         # initialize the kv cache for all blocks
         for block in self.transformer.h:
             block.attn.kv_cache = block.attn.build_kv_cache(
-                batch_size, max_seq_length, rope_cache_length, device, dtype,
+                batch_size,
+                max_seq_length,
+                rope_cache_length,
+                device,
+                dtype,
             )
 
         if self.mask_cache is None or self.mask_cache.size(3) != max_seq_length:
@@ -251,17 +259,12 @@
         # output projection
         # if `head_size` is explicitly specified in the config, `n_emd` might not be equal to `head_size * n_head`
         self.proj = nn.Linear(config.head_size * config.n_head, config.n_embd, bias=config.bias)
-<<<<<<< HEAD
-=======
         # disabled by default
         self.kv_cache: Optional[KVCache] = None
         self.apply_sliding_window_attention = (
-            config.sliding_window_size is not None and
-            block_idx % config.sliding_window_layer_placing == 0
+            config.sliding_window_size is not None and block_idx % config.sliding_window_layer_placing == 0
         )
->>>>>>> 22528bf2
-
-        self.kv_cache: Optional[KVCache] = None
+
         self.config = config
 
     def forward(
@@ -318,7 +321,6 @@
                 raise TypeError("You need to call `gpt.set_kv_cache()`")
             k, v = self.kv_cache(input_pos, k, v)
 
-<<<<<<< HEAD
         # Grouped queries: balance the number of heads across all three matrices.
         # NOTE: flash attention requires it in training mode.
         # Multi-query: this step can be skipped since there is only 1 head, allowing us to use broadcasting.
@@ -327,9 +329,6 @@
             k = k.repeat_interleave(q_per_kv, dim=1)  # (B, nh_q, T, hs)
             v = v.repeat_interleave(q_per_kv, dim=1)  # (B, nh_q, T, hs)
 
-        # Efficient attention using Flash Attention CUDA kernels.
-        # ↓ (B, nh, T, hs) @ (B, nh, T, hs).mT --> (B, nh, T, T) @ (B, nh, T, hs) --> (B, nh, T, hs)
-=======
         if self.apply_sliding_window_attention:
             """
                   Global Window              Sliding window             Sliding window
@@ -348,7 +347,8 @@
             sliding_window_bias.masked_fill_(sliding_window_bias.bool(), float("-inf"))
             mask += sliding_window_bias
 
->>>>>>> 22528bf2
+        # Efficient attention using Flash Attention CUDA kernels.
+        # ↓ (B, nh, T, hs) @ (B, nh, T, hs).mT --> (B, nh, T, T) @ (B, nh, T, hs) --> (B, nh, T, hs)
         y = self.scaled_dot_product_attention(q, k, v, mask)
 
         # Re-assemble all head outputs side by side.
