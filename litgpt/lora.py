--- conflicted
+++ resolved
@@ -162,20 +162,8 @@
                 self.linear.weight.cuda(weight.device)
             else:
                 # self.linear might be on CPU and lora_data on CUDA
-<<<<<<< HEAD
-                self.linear.weight.data += lora_data.to(
-                    device=self.linear.weight.data.device
-                )
-            else:
-                raise NotImplementedError(
-                    f"Cannot merge the pretrained weights of type {pretrained_dtype}"
-                    f" and LoRA weights of type {lora_data.dtype}"
-                )
-
-=======
                 # the inplace add will preserve the dtype of linear.weight
                 self.linear.weight.data += lora_data.to(device=self.linear.weight.data.device)
->>>>>>> 63a0a10f
             self.merged = True
 
     def forward(self, x: torch.Tensor) -> torch.Tensor:
