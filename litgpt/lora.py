--- conflicted
+++ resolved
@@ -497,10 +497,7 @@
     lora_mlp: bool = False
     lora_head: bool = False
     longlora_n_groups: Optional[int] = None
-<<<<<<< HEAD
-=======
     longlora_context_length: Optional[int] = None
->>>>>>> 8b83257a
 
     @property
     def mlp_class(self) -> Type:
