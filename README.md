--- conflicted
+++ resolved
@@ -128,11 +128,7 @@
 | MicroLlama | 300M | Ken Wang | [MicroLlama repo](https://github.com/keeeeenw/MicroLlama)                                                                             |
 | Mixtral MoE | 8x7B | Mistral AI | [Mistral AI 2023](https://mistral.ai/news/mixtral-of-experts/)                                                                     |
 | Mistral | 7B, 123B | Mistral AI | [Mistral AI 2023](https://mistral.ai/news/announcing-mistral-7b/)                                                                  |
-<<<<<<< HEAD
-| Nous-Hermes | 7B, 13B, 70B | NousResearch | [Org page](https://huggingface.co/NousResearch)                                                                          |
 | OLMo | 1B, 7B | Allen Institute for AI (AI2) | [Groeneveld et al. 2024](https://aclanthology.org/2024.acl-long.841/)    |
-=======
->>>>>>> 33eab00d
 | OpenLLaMA | 3B, 7B, 13B | OpenLM Research | [Geng & Liu 2023](https://github.com/openlm-research/open_llama)                                                         |
 | Phi 1.5 & 2 | 1.3B, 2.7B | Microsoft Research  | [Li et al. 2023](https://arxiv.org/abs/2309.05463)                                                                  |
 | Phi 3 | 3.8B | Microsoft Research | [Abdin et al. 2024](https://arxiv.org/abs/2404.14219)                                                                            |
