-r requirements.txt
<<<<<<< HEAD
bitsandbytes==0.41.0    # quantization
scipy                   # required by bitsandbytes
sentencepiece           # pythia, falcon, redpajama
tokenizers              # llama-based models
datasets                # quantize/gptq.py
zstandard               # scripts/prepare_redpajama.py, scripts/prepare_starcoder.py
=======
bitsandbytes>=0.41.2   # quantization
scipy          # required by bitsandbytes
sentencepiece  # pythia, falcon, redpajama
tokenizers     # llama-based models
datasets       # quantize/gptq.py
zstandard      # scripts/prepare_redpajama.py
>>>>>>> 6a11e5fc
git+https://github.com/EleutherAI/lm-evaluation-harness.git@master  # eval
pandas                  # scripts/prepare_csv.py, scripts/prepare_starcoder.py
pyarrow                 # scripts/prepare_starcoder.py
# scripts/prepare_slimpajama.py, scripts/prepare_starcoder.py, pretrain/tinyllama.py
lightning @ git+https://github.com/Lightning-AI/lightning@532c723c8584903dc719458d0ad52861d51bc395#egg=lightning[data]<|MERGE_RESOLUTION|>--- conflicted
+++ resolved
@@ -1,21 +1,13 @@
 -r requirements.txt
-<<<<<<< HEAD
-bitsandbytes==0.41.0    # quantization
+bitsandbytes==0.41.2    # quantization
 scipy                   # required by bitsandbytes
 sentencepiece           # pythia, falcon, redpajama
 tokenizers              # llama-based models
 datasets                # quantize/gptq.py
 zstandard               # scripts/prepare_redpajama.py, scripts/prepare_starcoder.py
-=======
-bitsandbytes>=0.41.2   # quantization
-scipy          # required by bitsandbytes
-sentencepiece  # pythia, falcon, redpajama
-tokenizers     # llama-based models
-datasets       # quantize/gptq.py
-zstandard      # scripts/prepare_redpajama.py
->>>>>>> 6a11e5fc
-git+https://github.com/EleutherAI/lm-evaluation-harness.git@master  # eval
 pandas                  # scripts/prepare_csv.py, scripts/prepare_starcoder.py
 pyarrow                 # scripts/prepare_starcoder.py
+# eval
+git+https://github.com/EleutherAI/lm-evaluation-harness.git@master
 # scripts/prepare_slimpajama.py, scripts/prepare_starcoder.py, pretrain/tinyllama.py
 lightning @ git+https://github.com/Lightning-AI/lightning@532c723c8584903dc719458d0ad52861d51bc395#egg=lightning[data]