--- conflicted
+++ resolved
@@ -18,11 +18,8 @@
 
 from lit_parrot.model import Block, Parrot, Config
 from lit_parrot.packed_dataset import PackedDataset, CombinedDataset
-<<<<<<< HEAD
-=======
 from lit_parrot.utils import step_csv_logger
 from lit_parrot.speed_monitor import SpeedMonitor, estimate_flops, measure_flops
->>>>>>> af019fdb
 
 model_name = "pythia-70m"
 name = "redpajama"
@@ -73,13 +70,7 @@
     tpu: bool = False,
 ) -> None:
     if precision is None:
-<<<<<<< HEAD
         precision = "32-true" if tpu else "16-true"
-    if precision is None:
-        precision = "32-true" if tpu else "16-true"
-=======
-        precision = "32-true" if tpu else "bf16-mixed"
->>>>>>> af019fdb
     if devices > 1:
         if tpu:
             # For multi-host TPU training, the device count for Fabric is limited to the count on a single host.
@@ -92,30 +83,16 @@
             )
     else:
         strategy = "auto"
-<<<<<<< HEAD
-    fabric = L.Fabric(devices=devices, strategy=strategy, precision=precision)
-    fabric.launch(main, devices, train_data_dir, val_data_dir)
-=======
 
     print(hparams)
 
     fabric = L.Fabric(devices=devices, strategy=strategy, precision=precision)
     fabric.launch(main, train_data_dir, val_data_dir, precision)
 
->>>>>>> af019fdb
 
 def main(fabric: L.Fabric, train_data_dir: Path, val_data_dir: Optional[Path], precision: str) -> None:
     speed_monitor = SpeedMonitor(logger, precision, window_size=50, time_unit="seconds")
 
-<<<<<<< HEAD
-def main(
-    fabric: L.Fabric = None,
-    devices: int = 4,
-    train_data_dir: Path = Path("data/lit-redpajama"),
-    val_data_dir: Optional[Path] = None,
-) -> None:
-=======
->>>>>>> af019fdb
     fabric.seed_everything(1337 + fabric.global_rank)
 
     if fabric.global_rank == 0:
@@ -214,29 +191,6 @@
         elif fabric.device.type == "xla":
             xm.mark_step()
 
-<<<<<<< HEAD
-            t1 = time.time()
-
-            if val_dataloader is not None and step_count % eval_interval == 0:
-                val_loss = validate(fabric, model, val_dataloader)
-                fabric.print(f"step {iter_num}: val loss {val_loss:.4f}")
-                fabric.barrier()
-                fabric.log_dict({"iter": iter_num, "val_loss": val_loss, "step": step_count, "lr": lr})
-
-            if step_count % save_interval == 0:
-                fabric.print(f"Saving checkpoint to {out_dir}")
-                fabric.save(out_dir / f"iter-{iter_num:06d}-ckpt.pth", {"model": model})
-        else:
-            if fabric.device.type == "xla":
-                xm.mark_step()
-
-        dt = t1 - t0
-
-        tokens += micro_batch_size * model.config.block_size
-        step_time += t1 - prev_t1
-        prev_t1 = t1
-
-=======
         t1 = time.time()
         speed_monitor.on_train_batch_end(
             (iter_num + 1) * micro_batch_size,
@@ -247,7 +201,6 @@
             measured_flops_per_batch=measured_flops,
             max_seq_length=model.config.block_size,
         )
->>>>>>> af019fdb
         if iter_num % log_interval == 0:
             fabric.print(
                 f"iter {iter_num} step {step_count}: loss {loss.item():.4f}, train time:"
