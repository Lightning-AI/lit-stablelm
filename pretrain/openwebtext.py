import math
import sys
import time
from pathlib import Path
from typing import Optional, Union

import lightning as L
import numpy as np
import torch
from torch.utils.data import DataLoader, IterableDataset
from lightning.fabric.strategies import FSDPStrategy, XLAStrategy

# support running without installing as a package
wd = Path(__file__).parent.parent.resolve()
sys.path.append(str(wd))

from lit_gpt import Config
from lit_gpt.model import GPT, Block
from lit_gpt.speed_monitor import SpeedMonitorFabric as SpeedMonitor, measure_flops, estimate_flops
from lit_gpt.utils import num_parameters, step_csv_logger, chunked_cross_entropy

model_name = "pythia-70m"
name = "openwebtext"
out_dir = Path("out") / name
data_dir = Path("data") / name
save_interval = 10
eval_interval = 1000
eval_iters = 100
log_interval = 1

# Hyperparameters
learning_rate = 6e-4
batch_size = 125
micro_batch_size = 5
gradient_accumulation_steps = batch_size // micro_batch_size
assert gradient_accumulation_steps > 0
max_iters = 600000  # num_epochs * (epoch_size // micro_batch_size) // devices
weight_decay = 1e-1
beta1 = 0.9
beta2 = 0.95
grad_clip = 1.0
decay_lr = True
warmup_iters = 2000
lr_decay_iters = max_iters
min_lr = 6e-5

hparams = {k: v for k, v in locals().items() if isinstance(v, (int, float, str)) and not k.startswith("_")}
logger = step_csv_logger("out", name, flush_logs_every_n_steps=log_interval)


def setup(
    devices: int = 1, precision: Optional[str] = None, tpu: bool = False, resume: Union[bool, Path] = False
) -> None:
    if precision is None:
        precision = "32-true" if tpu else "bf16-mixed"
    if devices > 1:
        if tpu:
            # For multi-host TPU training, the device count for Fabric is limited to the count on a single host.
            devices = "auto"
            strategy = XLAStrategy(sync_module_states=False)
        else:
            strategy = FSDPStrategy(
                auto_wrap_policy={Block},
                activation_checkpointing_policy={Block},
                state_dict_type="full",
                limit_all_gathers=True,
                cpu_offload=False,
            )
    else:
        strategy = "auto"

    fabric = L.Fabric(devices=devices, strategy=strategy, precision=precision, loggers=logger)
    fabric.print(hparams)
    fabric.launch(main, resume=resume)


def main(fabric, resume) -> None:
    speed_monitor = SpeedMonitor(fabric, window_size=50, time_unit="seconds")

    if fabric.global_rank == 0:
        out_dir.mkdir(parents=True, exist_ok=True)

    fabric.seed_everything(1337, workers=True)  # same seed for every process to init model (FSDP)

    config = Config.from_name(model_name)
    fabric.print(f"Loading model with {config.__dict__}")
    t0 = time.time()
    with fabric.init_module(empty_init=True):
        model = GPT(config)
        model.apply(model._init_weights)
<<<<<<< HEAD
    
    fabric.print(f"Time to instantiate model: {time.time() - t0:.02f} seconds.")
    num_total_params = sum(p.numel() for p in model.parameters())
    fabric.print(f"Total parameters {num_total_params}")
=======

    fabric.print(f"Time to instantiate model: {time.time() - t0:.02f} seconds.")
    fabric.print(f"Total parameters {num_parameters(model):,}")
>>>>>>> 5f63550b

    model = fabric.setup(model)
    optimizer = torch.optim.AdamW(
        model.parameters(), lr=learning_rate, weight_decay=weight_decay, betas=(beta1, beta2), foreach=False
    )
    optimizer = fabric.setup_optimizers(optimizer)


    train_data, val_data = load_datasets(data_dir, block_size=model.config.block_size)
    train_dataloader = DataLoader(train_data, batch_size=micro_batch_size, num_workers=2)
    val_dataloader = DataLoader(val_data, batch_size=micro_batch_size, num_workers=2)
    train_dataloader, val_dataloader = fabric.setup_dataloaders(train_dataloader, val_dataloader)

    state = {"model": model, "optimizer": optimizer, "hparams": hparams, "iter_num": 0, "step_count": 0}

    if resume is True:
        resume = sorted(out_dir.glob("*.pth"))[-1]
    if resume:
        fabric.print(f"Resuming training from {resume}")
        fabric.load(resume, state)

    train_time = time.time()
    train(fabric, state, train_dataloader, val_dataloader, speed_monitor)
    fabric.print(f"Training time: {(time.time()-train_time):.2f}s")


def train(fabric, state, train_dataloader, val_dataloader, speed_monitor):
    model = state["model"]
    optimizer = state["optimizer"]

    validate(fabric, model, val_dataloader)  # sanity check

    with torch.device("meta"):
        meta_model = GPT(model.config)
        # estimated is too much of an optimistic estimate, left just for reference
        estimated_flops = estimate_flops(meta_model) * micro_batch_size
        fabric.print(f"Estimated TFLOPs: {estimated_flops * fabric.world_size / 1e12:.2f}")
        x = torch.randint(0, 1, (micro_batch_size, model.config.block_size))
        measured_flops = measure_flops(meta_model, x)
        fabric.print(f"Measured TFLOPs: {measured_flops * fabric.world_size / 1e12:.2f}")
        del meta_model, x

    total_lengths = 0
    total_t0 = time.time()

    if fabric.device.type == "xla":
        import torch_xla.core.xla_model as xm

        xm.mark_step()

    train_iter = iter(train_dataloader)

    for state["iter_num"] in range(state["iter_num"], max_iters):
        # determine and set the learning rate for this iteration
        lr = get_lr(state["iter_num"]) if decay_lr else learning_rate
        for param_group in optimizer.param_groups:
            param_group["lr"] = lr

        iter_t0 = time.time()

        input_ids, targets = next(train_iter)

        is_accumulating = (state["iter_num"] + 1) % gradient_accumulation_steps != 0
        with fabric.no_backward_sync(model, enabled=is_accumulating):
            logits = model(input_ids)
            loss = chunked_cross_entropy(logits, targets, chunk_size=0)
            fabric.backward(loss / gradient_accumulation_steps)

        if not is_accumulating:
            fabric.clip_gradients(model, optimizer, max_norm=grad_clip)
            optimizer.step()
            optimizer.zero_grad()
            state["step_count"] += 1
        elif fabric.device.type == "xla":
            xm.mark_step()

        t1 = time.time()
        total_lengths += input_ids.size(1)
        speed_monitor.on_train_batch_end(
            (state["iter_num"] + 1) * micro_batch_size,
            t1 - total_t0,
            # this assumes that device FLOPs are the same and that all devices have the same batch size
            fabric.world_size,
            flops_per_batch=measured_flops,
            lengths=total_lengths,
        )
        if state["iter_num"] % log_interval == 0:
            fabric.print(
                f"iter {state['iter_num']} step {state['step_count']}: loss {loss.item():.4f}, iter time:"
                f" {(t1 - iter_t0) * 1000:.2f}ms{' (optimizer.step)' if not is_accumulating else ''}"
            )

        if not is_accumulating and state["step_count"] % eval_interval == 0:
            t0 = time.time()
            val_loss = validate(fabric, model, val_dataloader)
            t1 = time.time() - t0
            speed_monitor.eval_end(t1)
            fabric.print(f"step {state['iter_num']}: val loss {val_loss:.4f}, val time: {t1 * 1000:.2f}ms")
            fabric.barrier()
        if not is_accumulating and state["step_count"] % save_interval == 0:
            checkpoint_path = out_dir / f"iter-{state['iter_num']:06d}-ckpt.pth"
            fabric.print(f"Saving checkpoint to {str(checkpoint_path)!r}")
            fabric.save(checkpoint_path, state)


@torch.no_grad()
def validate(fabric: L.Fabric, model: torch.nn.Module, val_dataloader: DataLoader) -> torch.Tensor:
    fabric.print("Validating ...")
    model.eval()
    val_iter = iter(val_dataloader)

    losses = torch.zeros(eval_iters, device=fabric.device)
    for k in range(eval_iters):
        input_ids, targets = next(val_iter)
        logits = model(input_ids)
        loss = chunked_cross_entropy(logits, targets, chunk_size=0)
        losses[k] = loss.item()
    out = losses.mean()

    model.train()
    return out


def load_datasets(data_dir: Path, block_size: int):
    train_data = Dataset(str(data_dir / "train.bin"), block_size=block_size)
    val_data = Dataset(str(data_dir / "val.bin"), block_size=block_size)
    return train_data, val_data


class Dataset(IterableDataset):
    def __init__(self, data_file: Path, block_size: int):
        super().__init__()
        self.data_file = data_file
        self.block_size = block_size

    def __iter__(self):
        data = np.memmap(self.data_file, dtype=np.uint16, mode="r")
        while True:
            i = torch.randint(len(data) - self.block_size, (1,)).item()
            x = torch.from_numpy((data[i : i + self.block_size]).astype(np.int64))
            y = torch.from_numpy((data[i + 1 : i + 1 + self.block_size]).astype(np.int64))
            yield x, y


# learning rate decay scheduler (cosine with warmup)
def get_lr(it):
    # 1) linear warmup for warmup_iters steps
    if it < warmup_iters:
        return learning_rate * it / warmup_iters
    # 2) if it > lr_decay_iters, return min learning rate
    if it > lr_decay_iters:
        return min_lr
    # 3) in between, use cosine decay down to min learning rate
    decay_ratio = (it - warmup_iters) / (lr_decay_iters - warmup_iters)
    assert 0 <= decay_ratio <= 1
    coeff = 0.5 * (1.0 + math.cos(math.pi * decay_ratio))  # coeff ranges 0..1
    return min_lr + coeff * (learning_rate - min_lr)


if __name__ == "__main__":
    # Uncomment this line if you see an error: "Expected is_sm80 to be true, but got false"
    # torch.backends.cuda.enable_flash_sdp(False)
    torch.set_float32_matmul_precision("high")

    from jsonargparse import CLI

    CLI(setup)<|MERGE_RESOLUTION|>--- conflicted
+++ resolved
@@ -88,16 +88,9 @@
     with fabric.init_module(empty_init=True):
         model = GPT(config)
         model.apply(model._init_weights)
-<<<<<<< HEAD
-    
-    fabric.print(f"Time to instantiate model: {time.time() - t0:.02f} seconds.")
-    num_total_params = sum(p.numel() for p in model.parameters())
-    fabric.print(f"Total parameters {num_total_params}")
-=======
 
     fabric.print(f"Time to instantiate model: {time.time() - t0:.02f} seconds.")
     fabric.print(f"Total parameters {num_parameters(model):,}")
->>>>>>> 5f63550b
 
     model = fabric.setup(model)
     optimizer = torch.optim.AdamW(
