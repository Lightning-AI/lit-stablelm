--- conflicted
+++ resolved
@@ -32,8 +32,6 @@
 max_seq_length = 256  # see scripts/prepare_alpaca.py
 warmup_steps = epoch_size * 2 // micro_batch_size // devices  # 2 epochs
 
-data_padded = False
-
 ds_config = {
     "train_micro_batch_size_per_gpu": micro_batch_size,
     "gradient_accumulation_steps": gradient_accumulation_steps,
@@ -175,11 +173,7 @@
 
     input_ids = [data[i]["input_ids"].type(torch.int64) for i in ix]
     labels = [data[i]["labels"].type(torch.int64) for i in ix]
-    
-    if not data_padded:
-        max_len = max(len(s) for s in input_ids)
-
-<<<<<<< HEAD
+
     if data.device.type != "xla":
         max_seq_length = max(len(s) for s in input_ids)
     
@@ -188,18 +182,9 @@
         # pad right based on the longest sequence
         n = max_seq_length - len(x)
         return torch.cat((x, torch.full((n,), pad_id, dtype=x.dtype)))
-=======
-        def pad_right(x, pad_id):
-            # pad right based on the longest sequence
-            n = max_len - len(x)
-            return torch.cat((x, torch.full((n,), pad_id, dtype=x.dtype)))
->>>>>>> 7b01a469
-
-        x = torch.stack([pad_right(x, pad_id=0) for x in input_ids])
-        y = torch.stack([pad_right(x, pad_id=-1) for x in labels])
-    else:
-        x = torch.tensor(input_ids)
-        y = torch.tensor(labels)
+
+    x = torch.stack([pad_right(x, pad_id=0) for x in input_ids])
+    y = torch.stack([pad_right(x, pad_id=-1) for x in labels])
     x, y = fabric.to_device((x.pin_memory(), y.pin_memory()))
 
     return x, y
