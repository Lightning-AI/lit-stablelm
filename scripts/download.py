--- conflicted
+++ resolved
@@ -14,15 +14,11 @@
 
 
 def download_from_hub(
-<<<<<<< HEAD
-    repo_id: Optional[str] = None, access_token: Optional[str] = os.getenv("HF_TOKEN"), from_safetensors: bool = False,
-    checkpoint_dir = "checkpoints"
-=======
     repo_id: Optional[str] = None,
     access_token: Optional[str] = os.getenv("HF_TOKEN"),
     from_safetensors: bool = False,
     tokenizer_only: bool = False,
->>>>>>> 05b041a5
+    checkpoint_dir: Path = Path("checkpoints")
 ) -> None:
     if repo_id is None:
         from lit_gpt.config import configs
@@ -53,7 +49,7 @@
     elif from_safetensors:
         raise ValueError("`--from_safetensors=True` won't have an effect with `--tokenizer_only=True`")
 
-    directory = Path(checkpoint_dir) / repo_id
+    directory = checkpoint_dir / repo_id
     snapshot_download(
         repo_id,
         local_dir=directory,
