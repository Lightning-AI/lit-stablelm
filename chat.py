import json
import re
import sys
import time
import warnings
from pathlib import Path
from typing import Optional, Tuple, List

import lightning as L
import torch

from lit_parrot import Parrot, Tokenizer, Config
from lit_parrot.utils import EmptyInitOnDevice, lazy_load, check_valid_checkpoint_dir


@torch.no_grad()
def generate(
    model: torch.nn.Module,
    idx: torch.Tensor,
    max_returned_tokens: int,
    max_seq_length: int,
    *,
    temperature: float = 1.0,
    top_k: Optional[int] = None,
    stop_tokens: Tuple[List[int], ...] = tuple(),
):
    """Takes a conditioning sequence (prompt) as input and continues to generate as many tokens as possible.

    Args:
        model: The model to use.
        idx: Tensor of shape (T) with indices of the prompt sequence.
        max_returned_tokens: The maximum number of tokens to return (given plus generated).
        max_seq_length: The maximum sequence length allowed. Should be less or equal than the block size.
        temperature: Scales the predicted logits by 1 / temperature
        top_k: If specified, only sample among the tokens with the k highest probabilities
        stop_tokens: If specified, stop generating any more token once one of this list is generated.
    """
    T = idx.size(0)
    assert max_returned_tokens > T
    device = idx.device
    stop_tokens = [torch.tensor(tokens, device=device) for tokens in stop_tokens]
    input_pos = torch.arange(0, T, device=device)

    # buffer holds the tokens that haven't been yield yet
    buffer_length = max((len(tokens) for tokens in stop_tokens), default=1)
    buffer = torch.full((buffer_length,), -999, device=device)  # fill with non-existing token

    if idx.device.type == "xla":
        import torch_xla.core.xla_model as xm

        xm.mark_step()

    yield_i = -1
    # generate up to a fixed number of tokens
    for t in range(max_returned_tokens - T):
        # forward
        logits = model(idx.view(1, -1), max_seq_length, input_pos)
        logits = logits[0, -1] / temperature

        # optionally crop the logits to only the top k options
        if top_k is not None:
            v, _ = torch.topk(logits, min(top_k, logits.size(-1)))
            logits = torch.where(logits < v[[-1]], -float("Inf"), logits)

        probs = torch.nn.functional.softmax(logits, dim=-1)
        idx = torch.multinomial(probs, num_samples=1)

        # advance
        input_pos = input_pos[-1:] + 1

        if idx.device.type == "xla":
            xm.mark_step()

        # concatenate the new generation
        buffer[min(t, buffer_length - 1)] = idx

        # check the stop condition
        for tokens in stop_tokens:
            l = len(tokens)
            if torch.equal(buffer[-l:], tokens):
                # stop token hit, yield any leftovers that aren't part of it
                if buffer_length > l:  # avoid an empty yield
                    yield buffer[:-l]
                return
        # if the buffer is full
        if t - yield_i >= buffer_length:
            # we know this idx is not part of stop tokens, safe to yield
            yield buffer[0]
            # roll once to the left, as next generation will be put at the end
            buffer = torch.roll(buffer, -1, 0)
            yield_i += 1


def main(
    *,
    top_k: int = 200,
    temperature: float = 0.8,
    checkpoint_dir: Path = Path(f"checkpoints/stabilityai/stablelm-tuned-alpha-3b"),
    quantize: Optional[str] = None,
) -> None:
    """Starts a conversation with a tuned Parrot model.

    Args:
        top_k: The number of top most probable tokens to consider in the sampling process.
        temperature: A value controlling the randomness of the sampling process. Higher values result in more random
            samples.
        checkpoint_dir: The checkpoint directory to load.
        quantize: Whether to quantize the model and using which method:
            ``"llm.int8"``: LLM.int8() mode,
            ``"gptq.int4"``: GPTQ 4-bit mode.
    """
    check_valid_checkpoint_dir(checkpoint_dir)

    with open(checkpoint_dir / "lit_config.json") as fp:
        config = Config(**json.load(fp))

    fabric = L.Fabric(devices=1)
    dtype = torch.bfloat16 if fabric.device.type == "cuda" and torch.cuda.is_bf16_supported() else torch.float32

    checkpoint_path = checkpoint_dir / "lit_model.pth"
    print(f"Loading model {str(checkpoint_path)!r} with {config.__dict__}", file=sys.stderr)
    with EmptyInitOnDevice(device=fabric.device, dtype=dtype, quantization_mode=quantize):
        model = Parrot(config)
    with lazy_load(checkpoint_path) as checkpoint:
        strict = quantize != "llm.int8"
        model.load_state_dict(checkpoint, strict=strict)

    model.eval()
    model = fabric.setup_module(model)

    tokenizer = Tokenizer(checkpoint_dir / "tokenizer.json", checkpoint_dir / "tokenizer_config.json")
    system_prompt, stop_tokens = prompt_config(checkpoint_dir, tokenizer)

    while True:
        try:
            prompt = input(">> Prompt: ")
        except KeyboardInterrupt:
            break
        if not prompt:
            break
        prompt = system_prompt.format(prompt=prompt)
        encoded_prompt = tokenizer.encode(prompt, device=fabric.device)
        max_returned_tokens = model.config.block_size
        y = generate(
            model,
            encoded_prompt,
            max_returned_tokens,
            max_seq_length=max_returned_tokens,
            temperature=temperature,
            top_k=top_k,
            stop_tokens=stop_tokens,
        )
<<<<<<< HEAD
        model.reset_cache()
=======
>>>>>>> 5944ba31
        print(">> Reply: ", end="")
        try:
            tokens_generated = 0
            t0 = time.perf_counter()
            for token in y:
                print(tokenizer.decode(token), end="", flush=True)
                tokens_generated += 1
            t = time.perf_counter() - t0
<<<<<<< HEAD
=======
            model.reset_cache()
>>>>>>> 5944ba31
            print(f"\nTime for inference: {t:.02f} sec total, {tokens_generated / t:.02f} tokens/sec", file=sys.stderr)
        except KeyboardInterrupt:
            # support stopping generation
            pass
        print()


def prompt_config(checkpoint_dir: Path, tokenizer: Tokenizer) -> Tuple[str, Tuple[List[int], ...]]:
    checkpoint_name = str(checkpoint_dir)
    if re.search(r"stabilityai.*tuned-alpha", checkpoint_name):
        system_prompt = (
            "<|SYSTEM|># StableLM Tuned (Alpha version)\n- StableLM is a helpful and harmless open-source AI language"
            " model developed by StabilityAI.\n- StableLM is excited to be able to help the user, but will refuse to do"
            " anything that could be considered harmful to the user.\n- StableLM is more than just an information"
            " source, StableLM is also able to write poetry, short stories, and make jokes.\n- StableLM will refuse to"
            " participate in anything that could harm a human.<|USER|>{prompt}<|ASSISTANT|>"
        )
        stop_tokens = (
            [tokenizer.eos_id],
            [tokenizer.token_to_id("<|SYSTEM|>")],
            [tokenizer.token_to_id("<|ASSISTANT|>")],
            [tokenizer.token_to_id("<|USER|>")],
        )
        return system_prompt, stop_tokens
    if re.search(r"togethercomputer.*Chat", checkpoint_name):
        system_prompt = "<human>: {prompt}\n<bot>:"
        lt, gt = tokenizer.token_to_id("<"), tokenizer.token_to_id(">:")
        stop_tokens = (
            [tokenizer.eos_id],
            # annoyingly, there's no single stop token for these
            [lt, tokenizer.token_to_id("human"), gt],
            [lt, tokenizer.token_to_id("bot"), gt],
        )
        return system_prompt, stop_tokens
    if re.search(r"togethercomputer.*Instruct", checkpoint_name):
        system_prompt = "Q: {prompt}\nA:"
        colon = tokenizer.token_to_id(":")
        stop_tokens = (
            [tokenizer.eos_id],
            # annoyingly, there's no single stop token for these
            [tokenizer.token_to_id("Q"), colon],
            [tokenizer.token_to_id("Question")],
            [tokenizer.token_to_id("A"), colon],
            [tokenizer.token_to_id("Label"), colon],
            [187, 187],  # '\n', '\n'
            [535],  # '\n\n'
            [2756],  # '\n\n\n'
        )
        return system_prompt, stop_tokens

    # default format
    return "{prompt}", ([tokenizer.eos_id],)


if __name__ == "__main__":
    from jsonargparse import CLI

    torch.set_float32_matmul_precision("high")
    warnings.filterwarnings(
        # Triggered internally at ../aten/src/ATen/EmptyTensor.cpp:31
        "ignore",
        message="ComplexHalf support is experimental and many operators don't support it yet",
    )
    warnings.filterwarnings(
        # Triggered in bitsandbytes/autograd/_functions.py:298
        "ignore",
        message="MatMul8bitLt: inputs will be cast from torch.bfloat16 to float16 during quantization",
    )
    CLI(main)<|MERGE_RESOLUTION|>--- conflicted
+++ resolved
@@ -150,10 +150,7 @@
             top_k=top_k,
             stop_tokens=stop_tokens,
         )
-<<<<<<< HEAD
-        model.reset_cache()
-=======
->>>>>>> 5944ba31
+
         print(">> Reply: ", end="")
         try:
             tokens_generated = 0
@@ -162,10 +159,9 @@
                 print(tokenizer.decode(token), end="", flush=True)
                 tokens_generated += 1
             t = time.perf_counter() - t0
-<<<<<<< HEAD
-=======
+
             model.reset_cache()
->>>>>>> 5944ba31
+            
             print(f"\nTime for inference: {t:.02f} sec total, {tokens_generated / t:.02f} tokens/sec", file=sys.stderr)
         except KeyboardInterrupt:
             # support stopping generation
