# Copyright Lightning AI. Licensed under the Apache License 2.0, see LICENSE file.

import os

from setuptools import find_packages, setup

_PATH_ROOT = os.path.dirname(__file__)

with open(os.path.join(_PATH_ROOT, "README.md"), encoding="utf-8") as fo:
    readme = fo.read()

setup(
    name="lit-gpt",
    version="0.1.0",
    description="Open source large language model implementation",
    author="Lightning AI",
    url="https://github.com/lightning-AI/lit-gpt",
    install_requires=[
        "torch>=2.1.0",
<<<<<<< HEAD
        "lightning @ git+https://github.com/Lightning-AI/lightning@7bd75778a69343d5a31276b564463d870fb9cb47",
=======
        "lightning @ git+https://github.com/Lightning-AI/lightning@6dfa5cca9de5c28548eef5582a53c483b0eda66a",
>>>>>>> 4bd370c7
    ],
    packages=find_packages(),
    long_description=readme,
    long_description_content_type="text/markdown",
)<|MERGE_RESOLUTION|>--- conflicted
+++ resolved
@@ -17,11 +17,7 @@
     url="https://github.com/lightning-AI/lit-gpt",
     install_requires=[
         "torch>=2.1.0",
-<<<<<<< HEAD
-        "lightning @ git+https://github.com/Lightning-AI/lightning@7bd75778a69343d5a31276b564463d870fb9cb47",
-=======
         "lightning @ git+https://github.com/Lightning-AI/lightning@6dfa5cca9de5c28548eef5582a53c483b0eda66a",
->>>>>>> 4bd370c7
     ],
     packages=find_packages(),
     long_description=readme,
