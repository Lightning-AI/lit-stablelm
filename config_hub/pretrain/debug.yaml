
# The name of the model to pretrain. Choose from names in ``litgpt.config``. Mutually exclusive with
# ``model_config``. (type: Optional[str], default: null)
model_name: pythia-14m

# A ``litgpt.Config`` object to define the model architecture. Mutually exclusive with
# ``model_config``. (type: Optional[Config], default: null)
model_config:

# Directory in which to save checkpoints and logs. If running in a Lightning Studio Job, look for it in
# /teamspace/jobs/<job-name>/share. (type: <class 'Path'>, default: out/pretrain)
out_dir: out/pretrain/debug

# The precision to use for pretraining. Possible choices: "bf16-true", "bf16-mixed", "32-true". (type: Optional[str], default: null)
precision: bf16-mixed

# Optional path to a checkpoint directory to initialize the model from.
# Useful for continued pretraining. Mutually exclusive with ``resume``. (type: Optional[Path], default: null)
initial_checkpoint_dir:

# Path to a checkpoint directory to resume from in case training was interrupted, or ``True`` to resume
# from the latest checkpoint in ``out_dir``. (type: Union[bool, Path], default: False)
resume: false

# Data-related arguments. If not provided, the default is ``litgpt.data.TinyLlama``.
data: TinyStories

# Training-related arguments. See ``litgpt.args.TrainArgs`` for details
train:

  # Number of optimizer steps between saving checkpoints (type: Optional[int], default: 1000)
  save_interval: 1000

  # Number of iterations between logging calls (type: int, default: 1)
  log_interval: 1

  # Number of samples between optimizer steps across data-parallel ranks (type: int, default: 512)
  global_batch_size: 125

  # Number of samples per data-parallel rank (type: int, default: 4)
  micro_batch_size: 5

  # Number of iterations with learning rate warmup active (type: int, default: 2000)
  lr_warmup_steps: 100

  # Number of epochs to train on (type: Optional[int], default: null)
  epochs:

  # Total number of tokens to train on (type: Optional[int], default: 3000000000000)
  max_tokens: 100000000

  # Limits the number of optimizer steps to run. (type: Optional[int], default: null)
  max_steps:

  # Limits the length of samples. Off by default (type: Optional[int], default: null)
  max_seq_length:

  # Whether to tie the embedding weights with the language modeling head weights. (type: Optional[bool], default: False)
  tie_embeddings:

  #   (type: Optional[float], default: 1.0)
  max_norm: 1.0

  #   (type: float, default: 4e-05)
  min_lr: 6e-5

# Evaluation-related arguments. See ``litgpt.args.EvalArgs`` for details
eval:

  # Number of optimizer steps between evaluation calls (type: int, default: 1000)
  interval: 1000

  # Number of tokens to generate (type: Optional[int], default: null)
  max_new_tokens:

  # Number of iterations (type: int, default: 100)
  max_iters: 100

  # Whether to evaluate on the validation set at the beginning of the training
  initial_validation: false

<<<<<<< HEAD
  # Whether to evaluate on the validation set at the end the training
  final_validation: false
=======
# Optimizer-related arguments
optimizer:

  class_path: torch.optim.AdamW
  
  init_args:
    
    #   (type: float, default: 0.001)
    lr: 6e-4
    
    #   (type: float, default: 0.01)
    weight_decay: 0.1
    
    #   (type: tuple, default: (0.9,0.999))
    betas:
      - 0.9
      - 0.95
>>>>>>> fe443ba7

# How many devices/GPUs to use. Uses all GPUs by default. (type: Union[int, str], default: auto)
devices: auto

# Optional path to the tokenizer dir that was used for preprocessing the dataset. Only some data
# module require this. (type: Optional[Path], default: null)
tokenizer_dir: checkpoints/EleutherAI/pythia-14m

# The name of the logger to send metrics to. (type: Literal['wandb', 'tensorboard', 'csv'], default: tensorboard)
logger_name: tensorboard

# The random seed to use for reproducibility. (type: int, default: 42)
seed: 42<|MERGE_RESOLUTION|>--- conflicted
+++ resolved
@@ -79,10 +79,9 @@
   # Whether to evaluate on the validation set at the beginning of the training
   initial_validation: false
 
-<<<<<<< HEAD
   # Whether to evaluate on the validation set at the end the training
   final_validation: false
-=======
+
 # Optimizer-related arguments
 optimizer:
 
@@ -100,7 +99,6 @@
     betas:
       - 0.9
       - 0.95
->>>>>>> fe443ba7
 
 # How many devices/GPUs to use. Uses all GPUs by default. (type: Union[int, str], default: auto)
 devices: auto
