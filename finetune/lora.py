--- conflicted
+++ resolved
@@ -63,41 +63,23 @@
     checkpoint_dir: Path = Path("checkpoints/stabilityai/stablelm-base-alpha-3b"),
     out_dir: Path = Path("out/lora/alpaca"),
     precision: Optional[str] = None,
-<<<<<<< HEAD
-=======
-    tpu: bool = False,
     quantize: Optional[Literal["bnb.nf4", "bnb.nf4-dq", "bnb.fp4", "bnb.fp4-dq"]] = None,
->>>>>>> 064fd523
 ):
     precision = precision or get_default_supported_precision(training=True)
 
     fabric_devices = devices
     if fabric_devices > 1:
-<<<<<<< HEAD
+        if quantize:
+            raise NotImplementedError(
+                "Quantization is currently not supported for multi-GPU training. "
+                "Please set devices=1 when using the --quantization flag."
+            )
         strategy = FSDPStrategy(
             auto_wrap_policy={Block},
             activation_checkpointing_policy={Block},
             state_dict_type="full",
             limit_all_gathers=True,
         )
-=======
-        if quantize:
-            raise NotImplementedError(
-                "Quantization is currently not supported for multi-GPU training. "
-                "Please set devices=1 when using the --quantization flag."
-            )
-        if tpu:
-            # For multi-host TPU training, the device count for Fabric is limited to the count on a single host.
-            fabric_devices = "auto"
-            strategy = XLAStrategy(sync_module_states=False)
-        else:
-            strategy = FSDPStrategy(
-                auto_wrap_policy={Block},
-                activation_checkpointing_policy={Block},
-                state_dict_type="full",
-                limit_all_gathers=True,
-            )
->>>>>>> 064fd523
     else:
         strategy = "auto"
 
