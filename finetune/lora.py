--- conflicted
+++ resolved
@@ -112,13 +112,6 @@
     fabric.print(f"Loading model {str(checkpoint_path)!r} with {config.__dict__}")
     with fabric.init_module(empty_init=True):
         model = GPT(config)
-<<<<<<< HEAD
-=======
-    with lazy_load(checkpoint_path) as checkpoint:
-        # strict=False because missing keys due to LoRA weights not contained in state dict
-        model.load_state_dict(checkpoint, strict=False)
-
->>>>>>> 246c7510
     mark_only_lora_as_trainable(model)
 
     fabric.print(f"Number of trainable parameters: {num_parameters(model, requires_grad=True):,}")
