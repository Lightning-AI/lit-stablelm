--- conflicted
+++ resolved
@@ -72,13 +72,7 @@
     logger = step_csv_logger(out_dir.parent, out_dir.name, flush_logs_every_n_steps=log_interval)
     fabric = L.Fabric(devices=fabric_devices, strategy=strategy, precision=precision, loggers=logger)
     fabric.print(hparams)
-<<<<<<< HEAD
     fabric.launch(main, data_dir, checkpoint_dir, out_dir, quantize)
-
-=======
-    fabric.launch(main, data_dir, checkpoint_dir, out_dir)
-    
->>>>>>> 5b46d4c4
 
 def main(fabric: L.Fabric, data_dir: Path, checkpoint_dir: Path, out_dir: Path, quantize: Literal = None):
     check_valid_checkpoint_dir(checkpoint_dir)
