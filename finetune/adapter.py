import os
import sys
import time
from functools import partial
from pathlib import Path
<<<<<<< HEAD
=======
from typing import Optional
>>>>>>> 7236f51c

import lightning as L
import numpy as np
import torch
<<<<<<< HEAD
from lightning.fabric.strategies import FSDPStrategy
from torch.distributed.fsdp.wrap import transformer_auto_wrap_policy
=======
from lightning.fabric.strategies import DeepSpeedStrategy, XLAStrategy
>>>>>>> 7236f51c

# support running without installing as a package
wd = Path(__file__).parent.parent.resolve()
sys.path.append(str(wd))

from generate.base import generate
from lit_parrot.adapter import Parrot, Config, mark_only_adapter_as_trainable, Block, adapter_state_only
from lit_parrot.tokenizer import Tokenizer
from lit_parrot.utils import lazy_load, check_valid_checkpoint_dir
from scripts.prepare_alpaca import generate_prompt

eval_interval = 60
save_interval = 10
eval_iters = 100
log_interval = 1
devices = 1

# Hyperparameters
learning_rate = 9e-3
batch_size = 64 / devices
micro_batch_size = 4
gradient_accumulation_steps = batch_size // micro_batch_size
assert gradient_accumulation_steps > 0
epoch_size = 50000  # train dataset size
num_epochs = 5
max_iters = num_epochs * (epoch_size // micro_batch_size) // devices
weight_decay = 0.02
warmup_iters = 2 * (epoch_size // micro_batch_size) // devices  # 2 epochs


def setup(
    data_dir: Path = Path("data/alpaca"),
    checkpoint_dir: Path = Path("checkpoints/stabilityai/stablelm-base-alpha-3b"),
    out_dir: Path = Path("out/adapter/alpaca"),
    precision: Optional[str] = None,
    tpu: bool = False,
):
    if precision is None:
        precision = "32-true" if tpu else "16-true"
    strategy = (
        "auto"
        if devices <= 1
        else XLAStrategy(sync_module_states=False) if tpu else DeepSpeedStrategy(config=ds_config)
    )
    # For multi-host TPU training, the device count for Fabric is limited to the count on a single host.
    fabric_devices = "auto" if (tpu and devices > 1) else devices
    fabric = L.Fabric(devices=fabric_devices, strategy=strategy, precision=precision)
    fabric.launch(main, data_dir, checkpoint_dir, out_dir)


def main(
    fabric: L.Fabric = None,
    data_dir: Path = Path("data/alpaca"),
    checkpoint_dir: Path = Path("checkpoints/stabilityai/stablelm-base-alpha-3b"),
    out_dir: Path = Path("out/adapter/alpaca"),
):
    if devices > 1:
        auto_wrap_policy = partial(transformer_auto_wrap_policy, transformer_layer_cls={Block})
        strategy = FSDPStrategy(auto_wrap_policy=auto_wrap_policy, activation_checkpointing=Block, state_dict_type="full")
    else:
        strategy = "auto"
    fabric = L.Fabric(accelerator="cuda", devices=devices, precision=precision, strategy=strategy)
    fabric.launch()

    check_valid_checkpoint_dir(checkpoint_dir)
<<<<<<< HEAD

=======
>>>>>>> 7236f51c
    fabric.seed_everything(1337 + fabric.global_rank)

    if fabric.global_rank == 0:
        os.makedirs(out_dir, exist_ok=True)

    train_data, val_data = load_datasets(data_dir=data_dir)

    config = Config.from_name(name=checkpoint_dir.name)
    checkpoint_path = checkpoint_dir / "lit_model.pth"
    fabric.print(f"Loading model {str(checkpoint_path)!r} with {config.__dict__}")
    with fabric.init_module():
        model = Parrot(config)
    with lazy_load(checkpoint_path) as checkpoint:
        model.load_state_dict(checkpoint, strict=False)

    mark_only_adapter_as_trainable(model)

    num_params = sum(p.numel() for p in model.parameters() if p.requires_grad)
    fabric.print(f"Number of trainable parameters: {num_params}")

    optimizer = torch.optim.AdamW(model.parameters(), lr=learning_rate, weight_decay=weight_decay)
    model, optimizer = fabric.setup(model, optimizer)

    train_time = time.time()
    train(fabric, model, optimizer, train_data, val_data, checkpoint_dir, out_dir)
    print(f"Training time: {(time.time()-train_time):.2f}s")

    # Save the final checkpoint at the end of training
    save_path = out_dir / "lit_model_adapter_finetuned.pth"
    save_model_checkpoint(fabric, model, save_path)


def train(
    fabric: L.Fabric,
    model: torch.nn.Module,
    optimizer: torch.optim.Optimizer,
    train_data: np.ndarray,
    val_data: np.ndarray,
    checkpoint_dir: Path,
    out_dir: Path,
) -> None:
    """The training loop.

    Loosely based on the nanoGPT implementation: https://github.com/karpathy/nanoGPT.
    """
    step_count = 0

    tokenizer = Tokenizer(checkpoint_dir / "tokenizer.json", checkpoint_dir / "tokenizer_config.json")

    if fabric.device.type == "xla":
        import torch_xla.core.xla_model as xm

        xm.mark_step()
    for iter_num in range(max_iters):
        if step_count <= warmup_iters:
            # linear warmup
            lr = learning_rate * step_count / warmup_iters
            for param_group in optimizer.param_groups:
                param_group["lr"] = lr

        t0 = time.time()

        input_ids, targets = get_batch(fabric, train_data)
        with fabric.no_backward_sync(model, enabled=((iter_num + 1) % gradient_accumulation_steps != 0)):
            logits = model(input_ids)
            loss = loss_fn(logits, targets)
            fabric.backward(loss / gradient_accumulation_steps)

        if (iter_num + 1) % gradient_accumulation_steps == 0:
            optimizer.step()
            if fabric.device.type == "xla":
                xm.mark_step()
            optimizer.zero_grad()
            step_count += 1

            if step_count % eval_interval == 0:
                val_loss = validate(fabric, model, val_data, tokenizer)
                fabric.print(f"step {iter_num}: val loss {val_loss:.4f}")
                fabric.barrier()

            if step_count % save_interval == 0:
                save_path = out_dir / f"iter-{iter_num:06d}.pth"
                save_model_checkpoint(fabric, model, save_path)
        else:
            if fabric.device.type == "xla":
                xm.mark_step()

        dt = time.time() - t0
        if iter_num % log_interval == 0:
            fabric.print(f"iter {iter_num}: loss {loss.item():.4f}, time: {dt*1000:.2f}ms")


@torch.no_grad()
def validate(
    fabric: L.Fabric, model: torch.nn.Module, val_data: np.ndarray, tokenizer: Tokenizer
) -> torch.Tensor:
    fabric.print("Validating ...")
    model.eval()
    losses = torch.zeros(eval_iters)
    for k in range(eval_iters):
        input_ids, targets = get_batch(fabric, val_data)
        logits = model(input_ids)
        loss = loss_fn(logits, targets)
        losses[k] = loss.item()
    val_loss = losses.mean()

    # produce an example:
    instruction = "Recommend a movie for me to watch during the weekend and explain the reason."
    fabric.print(instruction)
    sample = {"instruction": instruction, "input": ""}
    prompt = generate_prompt(sample)
    encoded = tokenizer.encode(prompt, device=model.device)
    output = generate(
        model, idx=encoded, max_returned_tokens=len(encoded) + 100, max_seq_length=model.config.block_size, temperature=0.8
    )
    output = tokenizer.decode(output)
    fabric.print(output)

    model.train()
    return val_loss.item()


def loss_fn(logits, targets):
    # shift the targets such that output n predicts token n+1
    logits = logits[..., :-1, :].contiguous()
    targets = targets[..., 1:].contiguous()
    loss = torch.nn.functional.cross_entropy(logits.view(-1, logits.size(-1)), targets.view(-1), ignore_index=-1)
    return loss


def get_batch(fabric: L.Fabric, data: list):
    ix = torch.randint(len(data), (micro_batch_size,))

    input_ids = [data[i]["input_ids"].type(torch.int64) for i in ix]
    labels = [data[i]["labels"].type(torch.int64) for i in ix]

    max_len = max(len(s) for s in input_ids) if fabric.device.type != "xla" else max_seq_length

    def pad_right(x, pad_id):
        # pad right based on the longest sequence
        n = max_len - len(x)
        return torch.cat((x, torch.full((n,), pad_id, dtype=x.dtype)))

    x = torch.stack([pad_right(x, pad_id=0) for x in input_ids])
    y = torch.stack([pad_right(x, pad_id=-1) for x in labels])

<<<<<<< HEAD
    if fabric.device.type == "mps":
=======
    if fabric.device.type in ("mps", "xla"):
>>>>>>> 7236f51c
        x, y = fabric.to_device((x, y))
    else:
        x, y = fabric.to_device((x.pin_memory(), y.pin_memory()))

    return x, y


def load_datasets(data_dir: Path):
    train_data = torch.load(data_dir / "train.pt")
    val_data = torch.load(data_dir / "test.pt")
    return train_data, val_data


def save_model_checkpoint(fabric, model, file_path: Path):
    fabric.print(f"Saving adapter weights to {str(file_path)!r}")
    with adapter_state_only(model):
        fabric.save(file_path, {"model": model})


if __name__ == "__main__":
    # Uncomment this line if you see an error: "Expected is_sm80 to be true, but got false"
    # torch.backends.cuda.enable_flash_sdp(False)
    torch.set_float32_matmul_precision("high")

    from jsonargparse.cli import CLI

<<<<<<< HEAD
    CLI(main)
=======
    warnings.filterwarnings(
        # false positive using deepspeed: https://github.com/Lightning-AI/lightning/pull/17761#discussion_r1219705307
        "ignore",
        message="Remove `.no_backward_sync()` from your code",
    )

    CLI(setup)
>>>>>>> 7236f51c
<|MERGE_RESOLUTION|>--- conflicted
+++ resolved
@@ -3,20 +3,13 @@
 import time
 from functools import partial
 from pathlib import Path
-<<<<<<< HEAD
-=======
 from typing import Optional
->>>>>>> 7236f51c
 
 import lightning as L
 import numpy as np
 import torch
-<<<<<<< HEAD
-from lightning.fabric.strategies import FSDPStrategy
+from lightning.fabric.strategies import FSDPStrategy, XLAStrategy
 from torch.distributed.fsdp.wrap import transformer_auto_wrap_policy
-=======
-from lightning.fabric.strategies import DeepSpeedStrategy, XLAStrategy
->>>>>>> 7236f51c
 
 # support running without installing as a package
 wd = Path(__file__).parent.parent.resolve()
@@ -56,14 +49,19 @@
 ):
     if precision is None:
         precision = "32-true" if tpu else "16-true"
-    strategy = (
-        "auto"
-        if devices <= 1
-        else XLAStrategy(sync_module_states=False) if tpu else DeepSpeedStrategy(config=ds_config)
-    )
-    # For multi-host TPU training, the device count for Fabric is limited to the count on a single host.
-    fabric_devices = "auto" if (tpu and devices > 1) else devices
-    fabric = L.Fabric(devices=fabric_devices, strategy=strategy, precision=precision)
+    if devices > 1:
+        if tpu:
+            # For multi-host TPU training, the device count for Fabric is limited to the count on a single host.
+            devices = "auto"
+            strategy = XLAStrategy(sync_module_states=False)
+        else:
+            auto_wrap_policy = partial(transformer_auto_wrap_policy, transformer_layer_cls={Block})
+            strategy = FSDPStrategy(
+                auto_wrap_policy=auto_wrap_policy, activation_checkpointing=Block, state_dict_type="full"
+            )
+    else:
+        strategy = "auto"
+    fabric = L.Fabric(devices=devices, strategy=strategy, precision=precision)
     fabric.launch(main, data_dir, checkpoint_dir, out_dir)
 
 
@@ -73,19 +71,7 @@
     checkpoint_dir: Path = Path("checkpoints/stabilityai/stablelm-base-alpha-3b"),
     out_dir: Path = Path("out/adapter/alpaca"),
 ):
-    if devices > 1:
-        auto_wrap_policy = partial(transformer_auto_wrap_policy, transformer_layer_cls={Block})
-        strategy = FSDPStrategy(auto_wrap_policy=auto_wrap_policy, activation_checkpointing=Block, state_dict_type="full")
-    else:
-        strategy = "auto"
-    fabric = L.Fabric(accelerator="cuda", devices=devices, precision=precision, strategy=strategy)
-    fabric.launch()
-
     check_valid_checkpoint_dir(checkpoint_dir)
-<<<<<<< HEAD
-
-=======
->>>>>>> 7236f51c
     fabric.seed_everything(1337 + fabric.global_rank)
 
     if fabric.global_rank == 0:
@@ -179,9 +165,7 @@
 
 
 @torch.no_grad()
-def validate(
-    fabric: L.Fabric, model: torch.nn.Module, val_data: np.ndarray, tokenizer: Tokenizer
-) -> torch.Tensor:
+def validate(fabric: L.Fabric, model: torch.nn.Module, val_data: np.ndarray, tokenizer: Tokenizer) -> torch.Tensor:
     fabric.print("Validating ...")
     model.eval()
     losses = torch.zeros(eval_iters)
@@ -199,7 +183,11 @@
     prompt = generate_prompt(sample)
     encoded = tokenizer.encode(prompt, device=model.device)
     output = generate(
-        model, idx=encoded, max_returned_tokens=len(encoded) + 100, max_seq_length=model.config.block_size, temperature=0.8
+        model,
+        idx=encoded,
+        max_returned_tokens=len(encoded) + 100,
+        max_seq_length=model.config.block_size,
+        temperature=0.8,
     )
     output = tokenizer.decode(output)
     fabric.print(output)
@@ -232,11 +220,7 @@
     x = torch.stack([pad_right(x, pad_id=0) for x in input_ids])
     y = torch.stack([pad_right(x, pad_id=-1) for x in labels])
 
-<<<<<<< HEAD
-    if fabric.device.type == "mps":
-=======
     if fabric.device.type in ("mps", "xla"):
->>>>>>> 7236f51c
         x, y = fabric.to_device((x, y))
     else:
         x, y = fabric.to_device((x.pin_memory(), y.pin_memory()))
@@ -263,14 +247,4 @@
 
     from jsonargparse.cli import CLI
 
-<<<<<<< HEAD
-    CLI(main)
-=======
-    warnings.filterwarnings(
-        # false positive using deepspeed: https://github.com/Lightning-AI/lightning/pull/17761#discussion_r1219705307
-        "ignore",
-        message="Remove `.no_backward_sync()` from your code",
-    )
-
-    CLI(setup)
->>>>>>> 7236f51c
+    CLI(setup)