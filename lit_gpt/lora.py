# Derived from https://github.com/microsoft/LoRA
#  ------------------------------------------------------------------------------------------
#  Copyright (c) Microsoft Corporation. All rights reserved.
#  Licensed under the MIT License (MIT). See LICENSE in the repo root for license information.
#  ------------------------------------------------------------------------------------------

r"""
    Low Ranking Adaptation for LLMs scheme.

             ┌───────────────────┐
             ┆         h         ┆
             └───────────────────┘
                       ▲
                       |
                       +
                    /     \
    ┌─────────────────┐    ╭───────────────╮     Matrix initialization:
    ┆                 ┆     \      B      /      B = 0
    ┆   pretrained    ┆      \    r*d    /       A = N(0, sigma^2)
    ┆    weights      ┆       ╰─────────╯
    ┆                 ┆       |    r    |        r - rank
    ┆   W e R^(d*d)   ┆       | ◀─────▶ |
    ┆                 ┆       ╭─────────╮
    └─────────────────┘      /     A     \
              ▲             /     d*r     \
               \           ╰───────────────╯
                \                ▲
                 \              /
                  \            /
             ┌───────────────────┐
             ┆         x         ┆
             └───────────────────┘

With LoRA (Low Ranking Adaptation: https://arxiv.org/abs/2106.09685) instead of learning weights of size d*d,
we can freeze the pretrained weights and instead learn two matrices of size d*r and r*d (they will store weight updates
for the pretrained weights): the number of parameters in this case will be reduced drastically (depending on the rank of
course) yet after multiplication of matrices d*r and r*d we will get a matrix d*d which we can sum with frozen
pretrained weights and thus fine-tune the model.

The goal of this approach is to move weight updates into a separate matrix which is decomposed with
two matrices of a lower rank.
"""

import math
from dataclasses import dataclass
from typing import Optional, Tuple, Any, List, Type, Union

import torch
import torch.nn as nn
from torch.nn import functional as F
from typing_extensions import Self

import lit_gpt
from lit_gpt.config import Config as BaseConfig
from lit_gpt.model import (
    GPT as BaseModel,
    Block as BaseBlock,
    CausalSelfAttention as BaseCausalSelfAttention,
    RoPECache,
    KVCache,
)


class LoRALayer(nn.Module):
    def __init__(self, r: int, lora_alpha: int, lora_dropout: float):
        """Store LoRA specific attributes in a class.

        Args:
            r: rank of the weight update matrices. To make sense of using LoRA the rank should be smaller than the rank of
                the weights of the model. The rank can be as low as 1: https://arxiv.org/pdf/2106.09685.pdf (section 7.2)
            lora_alpha: alpha is needed for scaling updates as alpha/r
                "This scaling helps to reduce the need to retune hyperparameters when we vary r"
                https://arxiv.org/pdf/2106.09685.pdf (section 4.1)
            lora_dropout: dropout that is applied on the input in the LoRA branch (before multiplying by matrix A)
        """
        super().__init__()
        self.r = r
        self.lora_alpha = lora_alpha
        # Optional dropout
        if lora_dropout > 0.0:
            self.lora_dropout = nn.Dropout(p=lora_dropout)
        else:
            self.lora_dropout = lambda x: x
        # Mark the weight as unmerged
        self.merged = False


class LoRALinear(LoRALayer):
    # LoRA implemented in a dense layer
    def __init__(
        self,
        # ↓ this part is for pretrained weights
        in_features: int,
        out_features: int,
        # ↓ the remaining part is for LoRA
        r: int = 0,
        lora_alpha: int = 1,
        lora_dropout: float = 0.0,
        **kwargs,
    ):
        """LoRA wrapper around linear class.

        This class has three weight matrices:
            1. Pretrained weights are stored as `self.linear.weight`
            2. LoRA A matrix as `self.lora_A`
            3. LoRA B matrix as `self.lora_B`
        Only LoRA's A and B matrices are updated, pretrained weights stay frozen.

        Args:
            in_features: number of input features of the pretrained weights
            out_features: number of output features of the pretrained weights
            r: rank of the weight update matrices. To make sense of using LoRA the rank should be smaller than the rank of
                the weights of the model. The rank can be as low as 1: https://arxiv.org/pdf/2106.09685.pdf (section 7.2)
            lora_alpha: alpha is needed for scaling updates as alpha/r
                "This scaling helps to reduce the need to retune hyperparameters when we vary r"
                https://arxiv.org/pdf/2106.09685.pdf (section 4.1)
            lora_dropout: dropout that is applied on the input in the LoRA branch (before multiplying by matrix A)
        """
        super().__init__(r=r, lora_alpha=lora_alpha, lora_dropout=lora_dropout)
        self.linear = torch.nn.Linear(in_features, out_features, **kwargs)

        # Actual trainable parameters
        if r > 0:
            self.lora_A = nn.Parameter(self.linear.weight.new_zeros((r, in_features)))
            self.lora_B = nn.Parameter(self.linear.weight.new_zeros((out_features, r)))
            self.scaling = self.lora_alpha / self.r
            # Freezing the pre-trained weight matrix
            self.linear.weight.requires_grad = False
        self.reset_parameters()

    def reset_parameters(self):
        """Reset all the weights, even including pretrained ones."""
        if hasattr(self, "lora_A"):
            # initialize A the same way as the default for nn.Linear and B to zero
            # Wondering why 'a' is equal to math.sqrt(5)?: https://github.com/pytorch/pytorch/issues/15314
            nn.init.kaiming_uniform_(self.lora_A, a=math.sqrt(5))
            nn.init.zeros_(self.lora_B)

    def merge(self):
        """Merges the LoRA weights into the full-rank weights (W = W + delta_W)."""
        if self.r > 0 and not self.merged:
            # Merge the weights and mark it
            self.linear.weight.data += (self.lora_B @ self.lora_A) * self.scaling
            self.merged = True

    def forward(self, x: torch.Tensor):
        # if weights are merged or rank is less or equal to zero (LoRA is disabled) - it's only a regular nn.Linear forward pass;
        # otherwise in addition do the forward pass with LoRA weights and add it's output to the output from pretrained weights
        result = self.linear(x)
        if self.r > 0 and not self.merged:
            result += (self.lora_dropout(x) @ self.lora_A.transpose(0, 1) @ self.lora_B.transpose(0, 1)) * self.scaling
        return result


class LoRAQKVLinear(LoRALinear):
    # LoRA implemented in a dense layer
    def __init__(
        self,
        # ↓ this part is for pretrained weights
        in_features: int,
        out_features: int,
        # ↓ the remaining part is for LoRA
        n_head: int,
        n_query_groups: int,
        r: int = 0,
        lora_alpha: int = 1,
        lora_dropout: float = 0.0,
        enable_lora: Union[bool, Tuple[bool, bool, bool]] = False,
        **kwargs,
    ):
        """LoRA wrapper around linear class that is used for calculation of q, k and v matrices.

        This class has three weight matrices:
            1. Pretrained weights are stored as `self.linear.weight`
            2. LoRA A matrix as `self.lora_A`
            3. LoRA B matrix as `self.lora_B`
        Only LoRA's A and B matrices are updated, pretrained weights stay frozen.

        Args:
            in_features: number of input features of the pretrained weights
            out_features: number of output features of the pretrained weights
            n_head: number of attention heads
            n_query_groups: number of query groups (see diagram in `lit_gpt/config.py`)
            r: rank of the weight update matrices. To make sense of using LoRA the rank should be smaller than the rank of
                the weights of the model. The rank can be as low as 1: https://arxiv.org/pdf/2106.09685.pdf (section 7.2)
            lora_alpha: alpha is needed for scaling updates as alpha/r
                "This scaling helps to reduce the need to retune hyperparameters when we vary r"
                https://arxiv.org/pdf/2106.09685.pdf (section 4.1)
            lora_dropout: dropout that is applied on the input in the LoRA branch (before multiplying by matrix A)
            enable_lora: MergeLinear class is for attention mechanism where qkv are calculated with a single weight matrix. If we
                don't want to apply LoRA we can set it as False. For example if we want to apply LoRA only to `query`
                and `value` but keep `key` without weight updates we should pass `[True, False, True]`
        """
<<<<<<< HEAD
        super().__init__(in_features, out_features, **kwargs)
        LoRALayer.__init__(self, r=r, lora_alpha=lora_alpha, lora_dropout=lora_dropout)
        self.n_head = n_head
        self.n_query_groups = n_query_groups
=======
        super(LoRALinear, self).__init__(r=r, lora_alpha=lora_alpha, lora_dropout=lora_dropout)
        self.linear = torch.nn.Linear(in_features, out_features, **kwargs)
>>>>>>> 91d60384
        if isinstance(enable_lora, bool):
            enable_lora = [enable_lora] * 3
        assert len(enable_lora) == 3
        self.enable_lora = enable_lora

        # Actual trainable parameters
        # To better understand initialization let's imagine that we have such parameters:
        # ⚬ in_features: 128 (embeddings_size)
        # ⚬ out_features: 384 (3 * embedding_size)
        # ⚬ r: 2
        # ⚬ enable_lora: [True, False, True]
        if r > 0 and any(enable_lora):
            self.lora_A = nn.Parameter(self.linear.weight.new_zeros((r * sum(enable_lora), in_features)))  # (4, 128)
            enable_q, enable_k, enable_v = enable_lora
<<<<<<< HEAD
            self.kv_embd_size = self.in_features // (n_head // n_query_groups)
            # qkv_shapes will be used to split a tensor with weights correctly
            self.qkv_shapes = tuple(
                shape for shape in
                (self.in_features * enable_q, self.kv_embd_size * enable_k, self.kv_embd_size * enable_v)
                if shape
            )
            self.lora_B = nn.Parameter(self.weight.new_zeros(sum(self.qkv_shapes), r))  # (256, 2))
=======
            self.kv_embd_size = self.linear.in_features // (n_head // n_query_groups)
            shape = self.linear.in_features * enable_q + self.kv_embd_size * enable_k + self.kv_embd_size * enable_v
            self.lora_B = nn.Parameter(self.linear.weight.new_zeros(shape, r))  # (256, 2))
>>>>>>> 91d60384
            # Notes about shapes above
            # - self.lora_A has shape (4, 128): 4 because rank is 2 and LoRA is applied only to two matrices;
            # 128 is the input size of the x (embedding size). (4, 128) and not (128, 4) because later on in
            # F.linear function weights are automatically transposed. In addition conv1d requires channels to
            # be before seq length
            # - self.lora_B has shape (256, 2): 256 because LoRA is applied only to two matrices, so the output is
            # 128*2; 2 tells to have two channels per group for group convolution

            # Scaling:
            # This balances the pretrained model`s knowledge and the new task-specific adaptation
            # https://lightning.ai/pages/community/tutorial/lora-llm/
            # So, set alpha to 1.0 to fully add LoRA. If the LoRA seems to have too much effect (i.e., overfitted), set
            # alpha to lower value. If the LoRA seems to have too little effect, set alpha to higher than 1.0. You can
            # tune these values to your needs. This value can be even slightly greater than 1.0!
            # https://github.com/cloneofsimo/lora
            self.scaling = self.lora_alpha / self.r

            # Freezing the pre-trained weight matrix
            self.linear.weight.requires_grad = False  # (384, 128)

            # Compute the indices
            # Indices are needed to properly pad weight updates with zeros. If we want to fine-tune queries and values,
            # but not keys, then the weights update should be:
            #
            # [[ΔW,ΔW,ΔW, ..., 0,0,0, ..., ΔW,ΔW,ΔW,],
            #  [....................................],
            #  [ΔW,ΔW,ΔW, ..., 0,0,0, ..., ΔW,ΔW,ΔW,]]
            #      ↑              ↑            ↑
            # ________________________________________
            # | query         | key       | value    |
            # ----------------------------------------
            self.lora_ind = []
            if enable_q:
                self.lora_ind.extend(range(0, self.linear.in_features))
            if enable_k:
                self.lora_ind.extend(range(self.linear.in_features, self.linear.in_features + self.kv_embd_size))
            if enable_v:
                self.lora_ind.extend(range(self.linear.in_features + self.kv_embd_size, self.linear.out_features))
        self.reset_parameters()

    def zero_pad(self, x: torch.Tensor) -> torch.Tensor:
        """Properly pad weight updates with zeros.

        If, based on `self.enable_lora`, we want to fine-tune queries and values, but not keys,
        then the weights update should be:

        [[ΔW,ΔW,ΔW, ..., 0,0,0, ..., ΔW,ΔW,ΔW,],
         [....................................],
         [ΔW,ΔW,ΔW, ..., 0,0,0, ..., ΔW,ΔW,ΔW,]]
            ↑              ↑            ↑
        ________________________________________
        | query         | key       | value    |
        ----------------------------------------

        Args:
            x: tensor with weights update that will be padded with zeros if necessary

        Returns:
            A tensor with weight updates and zeros for deselected q, k or v
        """
        # we need to do zero padding only if LoRA is disabled for one of QKV matrices
        if all(self.enable_lora):
            return x

        # Let's image that:
        # ⚬ input x has shape (64, 64, 256): (batch_size, sequence_length, embeddings_size)
        # ⚬ embeddings_size: 128
        # ⚬ self.linear.out_features: 384 (3 * embeddings_size)
        # ⚬ enable_lora: [True, False, True]
        # Then x has embeddings_size of 256 (2 * 128 as enable_lora only for query and value, not keys) and expected
        # embeddings_size is 384 (self.linear.out_features), so that means that we need to pad from 256 to 384 with zeros, but
        # only for key updates (this is where self.lora_ind comes in handy)
        # Note: double transpose (in the beginning and in the end) is basically a guard for two-dimensional tensors
        # for example when we want to merge/unmerge LoRA weights and pretrained weights
        x = x.transpose(0, 1)
<<<<<<< HEAD
        result = x.new_zeros((*x.shape[:-1], self.out_features))  # (64, 64, 384)
        result = result.view(-1, self.out_features)  # (4096, 384)
        result = result.index_copy(
            1,
            torch.tensor(self.lora_ind, device=result.device),
            x.reshape(-1, sum(self.qkv_shapes)),
        ) # (4096, 256)
        return result.view((*x.shape[:-1], self.out_features)).transpose(0, 1)  # (64, 64, 384)
=======
        result = x.new_zeros((*x.shape[:-1], self.linear.out_features))  # (64, 64, 384)
        result = result.view(-1, self.linear.out_features)  # (4096, 384)
        enable_q, enable_k, enable_v = self.enable_lora
        shape = self.linear.in_features * enable_q + self.kv_embd_size * enable_k + self.kv_embd_size * enable_v
        result = result.index_copy(
            1, torch.tensor(self.lora_ind, device=result.device), x.reshape(-1, shape)
        )  # (4096, 256)
        return result.view((*x.shape[:-1], self.linear.out_features)).transpose(0, 1)  # (64, 64, 384)
>>>>>>> 91d60384

    def conv1d(self, input: torch.Tensor, weight: torch.Tensor) -> torch.Tensor:
        """An extension of the `torch.nn.functional.conv1d` function with a logic specific to grouped queries.

        If the number of heads is equal to the number of query groups - grouped queries are disabled
        (see scheme in `lit_gpt/config.py:Config`). In this case the combined QKV matrix consists of equally sized
        query, key and value parts, which means we can utilize `groups` argument from `conv1d`: with this argument the
        input and weight matrices will be splitted in equally sized parts and applied separately (like having multiple
        conv layers side by side).

        Otherwise QKV matrix consists of unequally sized parts and thus we have to split input and weight matrices manually,
        apply each part of the weight matrix to the corresponding input's part and concatenate the result.

        Args:
            input: input matrix of shape (B, C, T)
            weight: weight matrix of shape (C_output, rank, 1).
                "C_output" is defined as a sum of embedding sizes for each enabled LoRA layer (see init method of the class).

        Returns:
            A tensor with a shape (B, C_output, T)

        """
        if self.n_head == self.n_query_groups:
            return F.conv1d(input, weight, groups=sum(self.enable_lora)) # (B, C_output, T)

        # Notation:
        # ⚬ N: number of enabled LoRA layers (self.enable_lora)
        # ⚬ C_output': embeddings size for each LoRA layer (not equal in size)
        # ⚬ r: rank of all LoRA layers (equal in size)

        input_splitted = input.chunk(sum(self.enable_lora), dim=1) # N * (B, C // N, T)
        weight_splitted = weight.split(self.qkv_shapes) # N * (C_output', r, 1)
        return torch.cat(
            [F.conv1d(a, b) for a, b in zip(input_splitted, weight_splitted)], # (B, C_output', T)
            dim=1,
        ) # (B, C_output, T)

    def merge(self):
        """Merges the LoRA weights into the full-rank weights (W = W + delta_W)."""

        # Let's assume that:
        # ⚬ self.linear.weight.data: (384, 128) or (3 * embedding_size, embedding_size)
        # ⚬ self.lora_A.data: (4, 128)
        # ⚬ self.lora_B.data: (256, 2)
        if self.r > 0 and any(self.enable_lora) and not self.merged:
            delta_w = self.conv1d(
                self.lora_A.data.unsqueeze(0),  # (4, 128) -> (1, 4, 128)
                self.lora_B.data.unsqueeze(-1),  # (256, 2) -> (256, 2, 1)
<<<<<<< HEAD
            ).squeeze(0)  # (1, 4, 128) @ (256, 2, 1) -> (1, 256, 128) -> (256, 128)
=======
                groups=sum(self.enable_lora),
            ).squeeze(
                0
            )  # (1, 4, 128) @ (256, 2, 1) -> (1, 256, 128) -> (256, 128)
>>>>>>> 91d60384
            # W = W + delta_W (merge)
            self.linear.weight.data += self.zero_pad(delta_w * self.scaling)  # (256, 128) after zero_pad (384, 128)
            self.merged = True

    def forward(self, x: torch.Tensor) -> torch.Tensor:
        """Do the forward pass.

        If LoRA's weights are merged with pretrained ones then it's a simple matrix multiplication.
        If not, then multiply pretrained weights with input, apply LoRA on input and do summation.

        Args:
            x: input tensor of shape (batch_size, context_length, embedding_size)

        Returns:
            Output tensor of shape (batch_size, context_length, 3 * embedding_size)
        """

        # Let's assume that:
        # ⚬ x: (64, 64, 128) or (batch_size, context_length, embedding_size)
        # ⚬ self.linear.weight: (384, 128) or (3 * embedding_size, embedding_size)
        # ⚬ self.lora_A.data: (4, 128)
        # ⚬ self.lora_B.data: (256, 2)

        # if weights are merged or LoRA is disabled (r <= 0 or all `enable_lora` are False) - it's only a regular nn.Linear forward pass;
        # otherwise in addition do the forward pass with LoRA weights and add it's output to the output from pretrained weights
        result = self.linear(x)
        if self.r > 0 and any(self.enable_lora) and not self.merged:
            after_A = F.linear(self.lora_dropout(x), self.lora_A)  # (64, 64, 128) @ (4, 128) -> (64, 64, 4)
            # For F.conv1d:
            # ⚬ input: input tensor of shape (mini-batch, in_channels, iW)
            # ⚬ weight: filters of shape (out_channels, in_channels/groups, kW)
            # ⚬ groups: split input into groups, in_channels should be divisible by the number of groups. Default: 1
            # presumably iW - sequence width/length, kW - kernel width
            after_B = self.conv1d(
                after_A.transpose(-2, -1),  # (64, 64, 4) -> (64, 4, 64)
                self.lora_B.unsqueeze(-1),  # (256, 2) -> (256, 2, 1)
<<<<<<< HEAD
            ).transpose(-2, -1)  # (64, 4, 64) @ (256, 2, 1) -> (64, 256, 64) -> (64, 64, 256)
=======
                groups=sum(self.enable_lora),
            ).transpose(
                -2, -1
            )  # (64, 4, 64) @ (256, 2, 1) -> (64, 256, 64) -> (64, 64, 256)
>>>>>>> 91d60384
            result += self.zero_pad(after_B) * self.scaling  # (64, 64, 256) after zero_pad (64, 64, 384)

        return result


def mark_only_lora_as_trainable(model: nn.Module, bias: str = "none") -> None:
    """Freeze all modules except LoRA's and depending on 'bias' value unfreezes bias weights.

    Args:
        model: model with LoRA layers
        bias:
            ``"none"``: all bias weights will be frozen,
            ``"lora_only"``: only bias weight for LoRA layers will be unfrozen,
            ``"all"``: all bias weights will be unfrozen.

    Raises:
        NotImplementedError: if `bias` not in ["none", "lora_only", "all"]
    """
    # freeze all layers except LoRA's
    for n, p in model.named_parameters():
        if "lora_" not in n:
            p.requires_grad = False

    # depending on the `bias` value unfreeze bias weights
    if bias == "none":
        return
    if bias == "all":
        for n, p in model.named_parameters():
            if "bias" in n:
                p.requires_grad = True
    elif bias == "lora_only":
        for m in model.modules():
            if isinstance(m, LoRALayer) and hasattr(m, "bias") and m.bias is not None:
                m.bias.requires_grad = True
    else:
        raise NotImplementedError


def lora_filter(key: str, value: Any) -> bool:
    return "lora_" in key


@dataclass
class Config(BaseConfig):
    """
    Args:
        r: rank of the weight update matrices. To make sense of using LoRA the rank should be smaller than the rank of
            the weights of the model. The rank can be as low as 1: https://arxiv.org/pdf/2106.09685.pdf (section 7.2)
        alpha: alpha is needed for scaling updates as alpha/r
            "This scaling helps to reduce the need to retune hyperparameters when we vary r"
            https://arxiv.org/pdf/2106.09685.pdf (section 4.1)
        dropout: dropout that is applied on the input in the LoRA branch (before multiplying by matrix A)
        to_*: either apply LoRA to the specified weights or not
    """

    r: int = 0.0
    alpha: int = 1.0
    dropout: float = 0.0
    to_query: bool = False
    to_key: bool = False
    to_value: bool = False
    to_projection: bool = False
    to_mlp: bool = False
    to_head: bool = False

    @property
    def mlp_class(self) -> Type:
        return getattr(lit_gpt.lora, self._mlp_class)


class GPT(BaseModel):
    def __init__(self, config: Config) -> None:
        nn.Module.__init__(self)
        assert config.padded_vocab_size is not None
        self.config = config

        self.lm_head = LoRALinear(
            config.n_embd,
            config.padded_vocab_size,
            bias=False,
            r=(config.r if config.to_head else 0),
            lora_alpha=config.alpha,
            lora_dropout=config.dropout,
        )

        self.transformer = nn.ModuleDict(
            dict(
                wte=nn.Embedding(config.padded_vocab_size, config.n_embd),
                h=nn.ModuleList(Block(config) for _ in range(config.n_layer)),
                ln_f=config.norm_class(config.n_embd, eps=config.norm_eps),
            )
        )

        self.rope_cache: Optional[RoPECache] = None
        self.mask_cache: Optional[torch.Tensor] = None
        self.kv_caches: List[KVCache] = []

    def forward(
        self,
        idx: torch.Tensor,
        max_seq_length: Optional[int] = None,
        input_pos: Optional[torch.Tensor] = None,
        lm_head_chunk_size: int = 0,
    ) -> Union[torch.Tensor, List[torch.Tensor]]:
        B, T = idx.size()
        use_kv_cache = input_pos is not None

        block_size = self.config.block_size
        if max_seq_length is None:
            max_seq_length = block_size
        if use_kv_cache:  # not relevant otherwise
            assert (
                max_seq_length >= T
            ), f"Cannot forward sequence of length {T}, max seq length is only {max_seq_length}"
        assert max_seq_length <= block_size, f"Cannot attend to {max_seq_length}, block size is only {block_size}"
        assert block_size >= T, f"Cannot forward sequence of length {T}, block size is only {block_size}"

        if self.rope_cache is None:
            self.rope_cache = self.build_rope_cache(idx)  # 2 * (block_size, head_size * rotary_percentage)
        # passing `attn_mask` to SDPA downgrades it to use the inefficient implementation. since we only need the mask
        # for the kv-cache support (only during inference), we only create it in that situation
        # this will be resolved by https://github.com/pytorch/pytorch/issues/96099
        if use_kv_cache and self.mask_cache is None:
            self.mask_cache = self.build_mask_cache(idx)  # (1, 1, block_size, block_size)

        cos, sin = self.rope_cache
        if use_kv_cache:
            cos = cos.index_select(0, input_pos)
            sin = sin.index_select(0, input_pos)
            mask = self.mask_cache.index_select(2, input_pos)
            mask = mask[:, :, :, :max_seq_length]
        else:
            cos = cos[:T]
            sin = sin[:T]
            mask = None

        # forward the model itself
        x = self.transformer.wte(idx)  # token embeddings of shape (B, T, n_embd)

        if not use_kv_cache:
            for block in self.transformer.h:
                x, *_ = block(x, (cos, sin), max_seq_length)
        else:
            self.kv_caches = self.kv_caches or self.build_kv_caches(x, max_seq_length, cos.size(-1))
            for i, block in enumerate(self.transformer.h):
                x, self.kv_caches[i] = block(x, (cos, sin), max_seq_length, mask, input_pos, self.kv_caches[i])

        x = self.transformer.ln_f(x)

        if lm_head_chunk_size > 0:
            # chunk the lm head logits to reduce the peak memory used by autograd
            return [self.lm_head(x_i) for x_i in x.split(lm_head_chunk_size, dim=1)]
        return self.lm_head(x)  # (B, T, vocab_size)

    @classmethod
    def from_name(cls, name: str, **kwargs: Any) -> Self:
        return cls(Config.from_name(name, **kwargs))


class Block(BaseBlock):
    def __init__(self, config: Config) -> None:
        nn.Module.__init__(self)
        self.norm_1 = config.norm_class(config.n_embd, eps=config.norm_eps)
        self.attn = CausalSelfAttention(config)
        if not config.shared_attention_norm:
            self.norm_2 = config.norm_class(config.n_embd, eps=config.norm_eps)
        self.mlp = config.mlp_class(config)

        self.config = config


class CausalSelfAttention(BaseCausalSelfAttention):
    def __init__(self, config: Config) -> None:
        """Causal self-attention with calculating qkv matrices with a single matrix* and Low Ranking Adaptation for
        parameter-efficient fine-tuning.

        *Instead of creating multiple heads and concatenating the result (in addition to creating separate matrices for
        query, key and value for each head) we can do this in a single pass with a single weight matrix.
        """
        # Skip the parent class __init__ altogether and replace it to avoid
        # useless allocations
        nn.Module.__init__(self)
        shape = (config.n_head + 2 * config.n_query_groups) * config.head_size
        # key, query, value projections for all heads, but in a batch
        self.attn = LoRAQKVLinear(
            in_features=config.n_embd,
            out_features=shape,
            r=config.r,
            lora_alpha=config.alpha,
            lora_dropout=config.dropout,
            enable_lora=(config.to_query, config.to_key, config.to_value),
            bias=config.bias,
            # for MQA/GQA support
            n_head=config.n_head,
            n_query_groups=config.n_query_groups,
        )
        # output projection
        self.proj = LoRALinear(
            config.n_embd,
            config.n_embd,
            bias=config.bias,
            r=(config.r if config.to_projection else 0),
            lora_alpha=config.alpha,
            lora_dropout=config.dropout,
        )

        self.config = config


class GptNeoxMLP(lit_gpt.model.GptNeoxMLP):
    def __init__(self, config: Config) -> None:
        nn.Module.__init__(self)
        self.fc = LoRALinear(
            config.n_embd,
            config.intermediate_size,
            bias=config.bias,
            r=(config.r if config.to_mlp else 0),
            lora_alpha=config.alpha,
            lora_dropout=config.dropout,
        )
        self.proj = LoRALinear(
            config.intermediate_size,
            config.n_embd,
            bias=config.bias,
            r=(config.r if config.to_mlp else 0),
            lora_alpha=config.alpha,
            lora_dropout=config.dropout,
        )


class LLaMAMLP(lit_gpt.model.LLaMAMLP):
    def __init__(self, config: Config) -> None:
        nn.Module.__init__(self)
        self.fc_1 = LoRALinear(
            config.n_embd,
            config.intermediate_size,
            bias=config.bias,
            r=(config.r if config.to_mlp else 0),
            lora_alpha=config.alpha,
            lora_dropout=config.dropout,
        )
        self.fc_2 = LoRALinear(
            config.n_embd,
            config.intermediate_size,
            bias=config.bias,
            r=(config.r if config.to_mlp else 0),
            lora_alpha=config.alpha,
            lora_dropout=config.dropout,
        )
        self.proj = LoRALinear(
            config.intermediate_size,
            config.n_embd,
            bias=config.bias,
            r=(config.r if config.to_mlp else 0),
            lora_alpha=config.alpha,
            lora_dropout=config.dropout,
        )


def merge_lora_weights(model: GPT) -> None:
    """Merge LoRA weights into the full-rank weights to speed up inference."""
    for module in model.modules():
        if isinstance(module, LoRALinear):
            module.merge()<|MERGE_RESOLUTION|>--- conflicted
+++ resolved
@@ -191,15 +191,10 @@
                 don't want to apply LoRA we can set it as False. For example if we want to apply LoRA only to `query`
                 and `value` but keep `key` without weight updates we should pass `[True, False, True]`
         """
-<<<<<<< HEAD
-        super().__init__(in_features, out_features, **kwargs)
-        LoRALayer.__init__(self, r=r, lora_alpha=lora_alpha, lora_dropout=lora_dropout)
+        super(LoRALinear, self).__init__(r=r, lora_alpha=lora_alpha, lora_dropout=lora_dropout)
+        self.linear = torch.nn.Linear(in_features, out_features, **kwargs)
         self.n_head = n_head
         self.n_query_groups = n_query_groups
-=======
-        super(LoRALinear, self).__init__(r=r, lora_alpha=lora_alpha, lora_dropout=lora_dropout)
-        self.linear = torch.nn.Linear(in_features, out_features, **kwargs)
->>>>>>> 91d60384
         if isinstance(enable_lora, bool):
             enable_lora = [enable_lora] * 3
         assert len(enable_lora) == 3
@@ -214,20 +209,15 @@
         if r > 0 and any(enable_lora):
             self.lora_A = nn.Parameter(self.linear.weight.new_zeros((r * sum(enable_lora), in_features)))  # (4, 128)
             enable_q, enable_k, enable_v = enable_lora
-<<<<<<< HEAD
-            self.kv_embd_size = self.in_features // (n_head // n_query_groups)
+            self.kv_embd_size = self.linear.in_features // (n_head // n_query_groups)
             # qkv_shapes will be used to split a tensor with weights correctly
             self.qkv_shapes = tuple(
-                shape for shape in
-                (self.in_features * enable_q, self.kv_embd_size * enable_k, self.kv_embd_size * enable_v)
-                if shape
+                filter(
+                    None,
+                    (self.linear.in_features * enable_q, self.kv_embd_size * enable_k, self.kv_embd_size * enable_v),
+                )
             )
-            self.lora_B = nn.Parameter(self.weight.new_zeros(sum(self.qkv_shapes), r))  # (256, 2))
-=======
-            self.kv_embd_size = self.linear.in_features // (n_head // n_query_groups)
-            shape = self.linear.in_features * enable_q + self.kv_embd_size * enable_k + self.kv_embd_size * enable_v
-            self.lora_B = nn.Parameter(self.linear.weight.new_zeros(shape, r))  # (256, 2))
->>>>>>> 91d60384
+            self.lora_B = nn.Parameter(self.linear.weight.new_zeros(sum(self.qkv_shapes), r))  # (256, 2))
             # Notes about shapes above
             # - self.lora_A has shape (4, 128): 4 because rank is 2 and LoRA is applied only to two matrices;
             # 128 is the input size of the x (embedding size). (4, 128) and not (128, 4) because later on in
@@ -303,25 +293,12 @@
         # Note: double transpose (in the beginning and in the end) is basically a guard for two-dimensional tensors
         # for example when we want to merge/unmerge LoRA weights and pretrained weights
         x = x.transpose(0, 1)
-<<<<<<< HEAD
-        result = x.new_zeros((*x.shape[:-1], self.out_features))  # (64, 64, 384)
-        result = result.view(-1, self.out_features)  # (4096, 384)
-        result = result.index_copy(
-            1,
-            torch.tensor(self.lora_ind, device=result.device),
-            x.reshape(-1, sum(self.qkv_shapes)),
-        ) # (4096, 256)
-        return result.view((*x.shape[:-1], self.out_features)).transpose(0, 1)  # (64, 64, 384)
-=======
         result = x.new_zeros((*x.shape[:-1], self.linear.out_features))  # (64, 64, 384)
         result = result.view(-1, self.linear.out_features)  # (4096, 384)
-        enable_q, enable_k, enable_v = self.enable_lora
-        shape = self.linear.in_features * enable_q + self.kv_embd_size * enable_k + self.kv_embd_size * enable_v
         result = result.index_copy(
-            1, torch.tensor(self.lora_ind, device=result.device), x.reshape(-1, shape)
+            1, torch.tensor(self.lora_ind, device=result.device), x.reshape(-1, sum(self.qkv_shapes))
         )  # (4096, 256)
         return result.view((*x.shape[:-1], self.linear.out_features)).transpose(0, 1)  # (64, 64, 384)
->>>>>>> 91d60384
 
     def conv1d(self, input: torch.Tensor, weight: torch.Tensor) -> torch.Tensor:
         """An extension of the `torch.nn.functional.conv1d` function with a logic specific to grouped queries.
@@ -345,19 +322,18 @@
 
         """
         if self.n_head == self.n_query_groups:
-            return F.conv1d(input, weight, groups=sum(self.enable_lora)) # (B, C_output, T)
+            return F.conv1d(input, weight, groups=sum(self.enable_lora))  # (B, C_output, T)
 
         # Notation:
         # ⚬ N: number of enabled LoRA layers (self.enable_lora)
         # ⚬ C_output': embeddings size for each LoRA layer (not equal in size)
         # ⚬ r: rank of all LoRA layers (equal in size)
 
-        input_splitted = input.chunk(sum(self.enable_lora), dim=1) # N * (B, C // N, T)
-        weight_splitted = weight.split(self.qkv_shapes) # N * (C_output', r, 1)
+        input_splitted = input.chunk(sum(self.enable_lora), dim=1)  # N * (B, C // N, T)
+        weight_splitted = weight.split(self.qkv_shapes)  # N * (C_output', r, 1)
         return torch.cat(
-            [F.conv1d(a, b) for a, b in zip(input_splitted, weight_splitted)], # (B, C_output', T)
-            dim=1,
-        ) # (B, C_output, T)
+            [F.conv1d(a, b) for a, b in zip(input_splitted, weight_splitted)], dim=1  # (B, C_output', T)
+        )  # (B, C_output, T)
 
     def merge(self):
         """Merges the LoRA weights into the full-rank weights (W = W + delta_W)."""
@@ -370,14 +346,9 @@
             delta_w = self.conv1d(
                 self.lora_A.data.unsqueeze(0),  # (4, 128) -> (1, 4, 128)
                 self.lora_B.data.unsqueeze(-1),  # (256, 2) -> (256, 2, 1)
-<<<<<<< HEAD
-            ).squeeze(0)  # (1, 4, 128) @ (256, 2, 1) -> (1, 256, 128) -> (256, 128)
-=======
-                groups=sum(self.enable_lora),
             ).squeeze(
                 0
             )  # (1, 4, 128) @ (256, 2, 1) -> (1, 256, 128) -> (256, 128)
->>>>>>> 91d60384
             # W = W + delta_W (merge)
             self.linear.weight.data += self.zero_pad(delta_w * self.scaling)  # (256, 128) after zero_pad (384, 128)
             self.merged = True
@@ -414,14 +385,9 @@
             after_B = self.conv1d(
                 after_A.transpose(-2, -1),  # (64, 64, 4) -> (64, 4, 64)
                 self.lora_B.unsqueeze(-1),  # (256, 2) -> (256, 2, 1)
-<<<<<<< HEAD
-            ).transpose(-2, -1)  # (64, 4, 64) @ (256, 2, 1) -> (64, 256, 64) -> (64, 64, 256)
-=======
-                groups=sum(self.enable_lora),
             ).transpose(
                 -2, -1
             )  # (64, 4, 64) @ (256, 2, 1) -> (64, 256, 64) -> (64, 64, 256)
->>>>>>> 91d60384
             result += self.zero_pad(after_B) * self.scaling  # (64, 64, 256) after zero_pad (64, 64, 384)
 
         return result
