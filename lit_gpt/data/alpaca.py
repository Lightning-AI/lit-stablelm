# Copyright Lightning AI. Licensed under the Apache License 2.0, see LICENSE file.
"""Implementation derived from https://github.com/tloen/alpaca-lora"""

import json
from dataclasses import dataclass, field
from pathlib import Path
from typing import Optional, Union

import torch
from torch.utils.data import random_split, DataLoader
from lightning_utilities.core.imports import RequirementCache
from lit_gpt.data import SFTDataset, get_sft_collate_fn, LitDataModule
from lit_gpt.prompts import PromptStyle
from lit_gpt.tokenizer import Tokenizer

_URL = "https://raw.githubusercontent.com/tloen/alpaca-lora/main/alpaca_data_cleaned_archive.json"


@dataclass
class Alpaca(LitDataModule):
    """Alpaca data module for supervised finetuning."""

    mask_prompt: bool = False
    """Whether to mask the prompt section from the label (with ``ignore_index``)."""
    test_split_fraction: float = 0.03865  # to get exactly 2000 test samples,
    """The fraction of the dataset to use for the test/validation dataset. The rest is used for training."""
    prompt_style: Union[str, PromptStyle] = "alpaca"
    """The style to apply to instruction prompts. See `lit_gpt.prompts` for a list of available styles."""
    ignore_index: int = -1
    """The index to use for elements to be ignored in the label."""
    seed: int = 42
    """The random seed for creating the train/val splits and shuffling the dataset."""
    num_workers: int = 4
    """How many DataLoader processes to use for loading."""
    download_dir: Path = Path("./data/alpaca")
    """The directory in which the downloaded dataset gets saved."""
    file_url: str = field(repr=False, default=_URL)
    """The URL from where to download the dataset."""
    file_name: str = field(repr=False, default="alpaca_data_cleaned_archive.json")
    """The name of the dataset file to download."""

    tokenizer: Optional[Tokenizer] = field(default=None, init=False, repr=False)
    batch_size: int = field(default=1, init=False, repr=False)
    max_seq_length: int = field(default=-1, init=False, repr=False)
    train_dataset: Optional[SFTDataset] = field(default=None, init=False, repr=False)
    test_dataset: Optional[SFTDataset] = field(default=None, init=False, repr=False)

    def connect(
        self,
        tokenizer: Optional[Tokenizer] = None,
        batch_size: int = 1,
        max_seq_length: Optional[int] = None
    ) -> None:
        self.tokenizer = tokenizer
        self.batch_size = batch_size
        self.max_seq_length = -1 if max_seq_length is None else max_seq_length

    def prepare_data(self) -> None:
        self.download_dir.mkdir(parents=True, exist_ok=True)
        download_if_missing(self.download_dir / self.file_name, self.file_url)

    def setup(self, stage: str = "") -> None:
        with open(self.download_dir / self.file_name, "r", encoding="utf-8") as file:
            data = json.load(file)

        # Partition the dataset into train and test
        train_data, test_data = random_split(
            data,
            [1.0 - self.test_split_fraction, self.test_split_fraction],
            generator=torch.Generator().manual_seed(self.seed)
        )
        train_data, test_data = list(train_data), list(test_data)

        self.train_dataset = SFTDataset(
            data=train_data,
            tokenizer=self.tokenizer,
            prompt_style=self.prompt_style,
            max_seq_length=self.max_seq_length,
            mask_prompt=self.mask_prompt,
            ignore_index=self.ignore_index,
        )
        self.test_dataset = SFTDataset(
            data=test_data,
            tokenizer=self.tokenizer,
            prompt_style=self.prompt_style,
            max_seq_length=self.max_seq_length,
            mask_prompt=self.mask_prompt,
            ignore_index=self.ignore_index,
        )

    def train_dataloader(self) -> DataLoader:
        return DataLoader(
            self.train_dataset,
            batch_size=self.batch_size,
            shuffle=True,
            generator=torch.Generator().manual_seed(self.seed),
            num_workers=self.num_workers,
            collate_fn=get_sft_collate_fn(max_seq_length=self.max_seq_length, ignore_index=self.ignore_index)
        )

    def val_dataloader(self) -> DataLoader:
        return DataLoader(
            self.test_dataset,
            batch_size=self.batch_size,
            shuffle=False,
            num_workers=self.num_workers,
            collate_fn=get_sft_collate_fn(max_seq_length=self.max_seq_length, ignore_index=self.ignore_index)
        )


def download_if_missing(file_path: Path, file_url: str, mode: str = "w", stream: bool = False) -> None:
    """Downloads the raw json data file and saves it in the given destination."""
    if file_path.exists() and file_path.stat().st_size > 0:
        return
    requests_available = RequirementCache("requests")
    if not requests_available:
        raise ModuleNotFoundError(str(requests_available))
    import requests

<<<<<<< HEAD
    with open(file_path, "w", encoding="utf-8") as f:
        f.write(requests.get(file_url).text)
=======
    response = requests.get(file_url, stream=stream)
    with open(file_path, mode, encoding=None if mode == "wb" else "utf-8") as f:
        if stream:
            # credit: https://github.com/karpathy/llama2.c/blob/b3c4b6/tinystories.py#L25-L38
            from tqdm import tqdm

            pbar = tqdm(
                desc=str(file_path),
                total=int(response.headers.get("content-length", 0)),
                unit="iB",
                unit_scale=True,
                unit_divisor=1024,
            )
            for data in response.iter_content(chunk_size=1024):
                size = f.write(data)
                pbar.update(size)
            pbar.close()
        else:
            f.write(response.text)


def prompt_template(example: Dict[str, str]) -> str:
    """The Alpaca prompt template."""
    if example.get("input"):
        return (
            "Below is an instruction that describes a task, paired with an input that provides further context. "
            "Write a response that appropriately completes the request.\n\n"
            f"### Instruction:\n{example['instruction']}\n\n### Input:\n{example['input']}\n\n### Response:\n"
        )
    return (
        "Below is an instruction that describes a task. "
        "Write a response that appropriately completes the request.\n\n"
        f"### Instruction:\n{example['instruction']}\n\n### Response:\n"
    )
>>>>>>> 16117bcc
<|MERGE_RESOLUTION|>--- conflicted
+++ resolved
@@ -117,10 +117,6 @@
         raise ModuleNotFoundError(str(requests_available))
     import requests
 
-<<<<<<< HEAD
-    with open(file_path, "w", encoding="utf-8") as f:
-        f.write(requests.get(file_url).text)
-=======
     response = requests.get(file_url, stream=stream)
     with open(file_path, mode, encoding=None if mode == "wb" else "utf-8") as f:
         if stream:
@@ -139,20 +135,4 @@
                 pbar.update(size)
             pbar.close()
         else:
-            f.write(response.text)
-
-
-def prompt_template(example: Dict[str, str]) -> str:
-    """The Alpaca prompt template."""
-    if example.get("input"):
-        return (
-            "Below is an instruction that describes a task, paired with an input that provides further context. "
-            "Write a response that appropriately completes the request.\n\n"
-            f"### Instruction:\n{example['instruction']}\n\n### Input:\n{example['input']}\n\n### Response:\n"
-        )
-    return (
-        "Below is an instruction that describes a task. "
-        "Write a response that appropriately completes the request.\n\n"
-        f"### Instruction:\n{example['instruction']}\n\n### Response:\n"
-    )
->>>>>>> 16117bcc
+            f.write(response.text)