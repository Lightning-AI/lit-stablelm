"""Utility functions for training and inference."""

import pickle
import sys
import warnings
from contextlib import contextmanager
from functools import partial
from io import BytesIO
from pathlib import Path
from types import MethodType
from typing import Any, List, Optional, Type, TypeVar, Union

import torch
import torch.nn as nn
import torch.utils._device
from lightning.fabric.loggers import CSVLogger
from torch.serialization import normalize_storage_type


def find_multiple(n: int, k: int) -> int:
    assert k > 0
    if n % k == 0:
        return n
    return n + k - (n % k)


def num_parameters(module: nn.Module, requires_grad: Optional[bool] = None) -> int:
<<<<<<< HEAD
    return sum(
        p.numel() for p in module.parameters()
        if requires_grad is None or p.requires_grad == requires_grad
    )
=======
    return sum(p.numel() for p in module.parameters() if requires_grad is None or p.requires_grad == requires_grad)
>>>>>>> 96d66b48


@contextmanager
def quantization(mode: Optional[str] = None):
    if mode is None:
        yield
        return

    if mode == "bnb.int8":
        from quantize.bnb import InferenceLinear8bitLt

        quantized_linear_cls = InferenceLinear8bitLt
    elif mode == "bnb.fp4":
        from quantize.bnb import Linear4bit

        # Use a class instead `functools.partial` to respect `isinstance` checks and attribute accesses
        class QuantizedLinear(Linear4bit):
            def __init__(self, *args, **kwargs):
                super().__init__(*args, quant_type="fp4", compress_statistics=False, **kwargs)

        quantized_linear_cls = QuantizedLinear
    elif mode == "bnb.fp4-dq":
        from quantize.bnb import Linear4bit

        class QuantizedLinear(Linear4bit):
            def __init__(self, *args, **kwargs):
                super().__init__(*args, quant_type="fp4", compress_statistics=True, **kwargs)

        quantized_linear_cls = QuantizedLinear
    elif mode == "bnb.nf4":
        from quantize.bnb import Linear4bit

        class QuantizedLinear(Linear4bit):
            def __init__(self, *args, **kwargs):
                super().__init__(*args, quant_type="nf4", compress_statistics=False, **kwargs)

        quantized_linear_cls = QuantizedLinear
    elif mode == "bnb.nf4-dq":
        from quantize.bnb import Linear4bit

        class QuantizedLinear(Linear4bit):
            def __init__(self, *args, **kwargs):
                super().__init__(*args, quant_type="nf4", compress_statistics=True, **kwargs)

        quantized_linear_cls = QuantizedLinear
    elif mode == "gptq.int4":
        from quantize.gptq import ColBlockQuantizedLinear

        class QuantizedLinear(ColBlockQuantizedLinear):
            def __init__(self, *args, **kwargs):
                super().__init__(*args, bits=4, tile_cols=-1, **kwargs)

        quantized_linear_cls = QuantizedLinear
    else:
        raise ValueError(f"Unknown quantization mode: {mode}")

    torch_linear_cls = torch.nn.Linear
    torch.nn.Linear = quantized_linear_cls
    yield
    torch.nn.Linear = torch_linear_cls


# this is taken from torchhacks https://github.com/lernapparat/torchhacks


class NotYetLoadedTensor:
    def __init__(self, metatensor, archiveinfo, storageinfo, rebuild_args):
        self.metatensor = metatensor
        self.archiveinfo = archiveinfo
        self.storageinfo = storageinfo
        self.rebuild_args = rebuild_args

    @classmethod
    def rebuild_from_type_v2(cls, func, new_type, args, state, *, archiveinfo=None):
        ret = func(*args)
        if isinstance(ret, NotYetLoadedTensor):
            old_lt = ret._load_tensor

            def _load_tensor():
                t = old_lt()
                return torch._tensor._rebuild_from_type_v2(lambda: t, new_type, (), state)

            ret._load_tensor = _load_tensor
            return ret
        return torch._tensor._rebuild_from_type_v2(func, new_type, args, state)

    @classmethod
    def rebuild_parameter(cls, data, requires_grad, backward_hooks, *, archiveinfo=None):
        if isinstance(data, NotYetLoadedTensor):
            old_lt = data._load_tensor

            def _load_tensor():
                t = old_lt()
                return torch._utils._rebuild_parameter(t, requires_grad, backward_hooks)

            data._load_tensor = _load_tensor
            return data
        return torch._utils._rebuild_parameter(data, requires_grad, backward_hooks)

    @classmethod
    def rebuild_tensor_v2(
        cls, storage, storage_offset, size, stride, requires_grad, backward_hooks, metadata=None, *, archiveinfo=None
    ):
        rebuild_args = (storage_offset, size, stride, requires_grad, backward_hooks, metadata)
        metatensor = torch._utils._rebuild_tensor_v2(
            storage, storage_offset, size, stride, requires_grad, backward_hooks, metadata
        )
        storageinfo = storage.archiveinfo
        return NotYetLoadedTensor(metatensor, archiveinfo, storageinfo, rebuild_args)

    def _load_tensor(self):
        name, storage_cls, fn, device, size = self.storageinfo
        dtype = self.metatensor.dtype

        uts = (
            self.archiveinfo.zipfile_context.zf.get_storage_from_record(
                f"data/{fn}", size * torch._utils._element_size(dtype), torch.UntypedStorage
            )
            ._typed_storage()
            ._untyped_storage
        )
        with warnings.catch_warnings():
            warnings.simplefilter("ignore")
            storage = torch.storage.TypedStorage(wrap_storage=uts, dtype=self.metatensor.dtype, _internal=True)
        return torch._utils._rebuild_tensor_v2(storage, *self.rebuild_args)

    @classmethod
    def __torch_function__(cls, func, types, args=(), kwargs=None):
        if kwargs is None:
            kwargs = {}
        loaded_args = [(a._load_tensor() if isinstance(a, NotYetLoadedTensor) else a) for a in args]
        return func(*loaded_args, **kwargs)
        # gc.collect would be costly here, maybe do it optionally

    def __getattr__(self, name):
        # properties
        ## TODO: device, is_...??
        ## TODO: mH, mT, H, T, data, imag, real
        ## name ???
        if name in {
            "dtype",
            "grad",
            "grad_fn",
            "layout",
            "names",
            "ndim",
            "output_nr",
            "requires_grad",
            "retains_grad",
            "shape",
            "volatile",
        }:
            return getattr(self.metatensor, name)
        if name in {"size"}:
            return getattr(self.metatensor, name)
        # materializing with contiguous is needed for quantization
        if name in {"contiguous"}:
            return getattr(self._load_tensor(), name)

        raise AttributeError(f"{type(self)} does not have {name}")

    def __repr__(self):
        return f"NotYetLoadedTensor({repr(self.metatensor)})"


class LazyLoadingUnpickler(pickle.Unpickler):
    def __init__(self, file, zipfile_context):
        super().__init__(file)
        self.zipfile_context = zipfile_context

    def find_class(self, module, name):
        res = super().find_class(module, name)
        if module == "torch._utils" and name == "_rebuild_tensor_v2":
            return partial(NotYetLoadedTensor.rebuild_tensor_v2, archiveinfo=self)
        if module == "torch._tensor" and name == "_rebuild_from_type_v2":
            return partial(NotYetLoadedTensor.rebuild_from_type_v2, archiveinfo=self)
        if module == "torch._utils" and name == "_rebuild_parameter":
            return partial(NotYetLoadedTensor.rebuild_parameter, archiveinfo=self)
        return res

    def persistent_load(self, pid):
        name, cls, fn, device, size = pid
        with warnings.catch_warnings():
            warnings.simplefilter("ignore")
            s = torch.storage.TypedStorage(dtype=cls().dtype, device="meta")
        s.archiveinfo = pid
        return s


class lazy_load:
    def __init__(self, fn):
        self.zf = torch._C.PyTorchFileReader(str(fn))
        with BytesIO(self.zf.get_record("data.pkl")) as pkl:
            mup = LazyLoadingUnpickler(pkl, self)
            self.sd = mup.load()

    def __enter__(self):
        return self.sd

    def __exit__(self, exc_type, exc_val, exc_tb):
        del self.zf  # I don't think there is a way to force closing...
        self.zf = None


def check_valid_checkpoint_dir(checkpoint_dir: Path) -> None:
    files = {
        "lit_model.pth": (checkpoint_dir / "lit_model.pth").is_file(),
        "lit_config.json": (checkpoint_dir / "lit_config.json").is_file(),
        "tokenizer.json OR tokenizer.model": (checkpoint_dir / "tokenizer.json").is_file() or (
            checkpoint_dir / "tokenizer.model"
        ).is_file(),
        "tokenizer_config.json": (checkpoint_dir / "tokenizer_config.json").is_file(),
    }
    if checkpoint_dir.is_dir():
        if all(files.values()):
            # we're good
            return
        problem = f" is missing the files: {[f for f, exists in files.items() if not exists]!r}"
    else:
        problem = " is not a checkpoint directory"

    # list locally available checkpoints
    available = list(Path("checkpoints").glob("*/*"))
    if available:
        options = "\n --checkpoint_dir ".join([""] + [repr(str(p.resolve())) for p in available])
        extra = f"\nYou have downloaded locally:{options}\n"
    else:
        extra = ""

    error_message = (
        f"--checkpoint_dir {str(checkpoint_dir.absolute())!r}{problem}."
        "\nFind download instructions at https://github.com/Lightning-AI/lit-gpt/blob/main/tutorials\n"
        f"{extra}\nSee all download options by running:\n python scripts/download.py"
    )
    print(error_message, file=sys.stderr)
    raise SystemExit(1)


class SavingProxyForStorage:
    def __init__(self, obj, saver, protocol_version=5):
        self.protocol_version = protocol_version
        self.saver = saver
        if not (isinstance(obj, torch.storage.TypedStorage) or torch.is_storage(obj)):
            raise TypeError(f"expected storage, not {type(obj)}")

        # this logic is taken from PyTorch 2.0+ torch/serialization.py
        if isinstance(obj, torch.storage.TypedStorage):
            # PT upstream wants to deprecate this eventually...
            storage = obj._untyped_storage
            storage_type_str = obj._pickle_storage_type()
            storage_type = getattr(torch, storage_type_str)
            storage_numel = obj._size()
        else:
            storage = obj
            storage_type = normalize_storage_type(type(obj))
            storage_numel = storage.nbytes()

        storage_key = saver._write_storage_and_return_key(storage)
        location = torch.serialization.location_tag(storage)

        self.storage_info = ("storage", storage_type, storage_key, location, storage_numel)

    def __reduce_ex__(self, protocol_version):
        assert False, "this should be handled with out of band"


class SavingProxyForTensor:
    def __init__(self, tensor, saver, protocol_version=5):
        self.protocol_version = protocol_version
        self.reduce_ret_fn, (storage, *other_reduce_args) = tensor.__reduce_ex__(protocol_version)
        assert isinstance(storage, torch.storage.TypedStorage), "Please check for updates"
        storage_proxy = SavingProxyForStorage(storage, saver, protocol_version=protocol_version)
        self.reduce_args = (storage_proxy, *other_reduce_args)

    def __reduce_ex__(self, protocol_version):
        if protocol_version != self.protocol_version:
            raise RuntimeError(f"Unexpected protocol version: expected {self.protocol_version}, got {protocol_version}")
        return self.reduce_ret_fn, self.reduce_args


class IncrementalPyTorchPickler(pickle.Pickler):
    def __init__(self, saver, *args, **kwargs):
        super().__init__(*args, **kwargs)
        self.storage_dtypes = {}
        self.saver = saver
        self.id_map = {}

    # this logic is taken from PyTorch 2.0+ torch/serialization.py
    def persistent_id(self, obj):
        # FIXME: the docs say that persistent_id should only return a string
        # but torch store returns tuples. This works only in the binary protocol
        # see
        # https://docs.python.org/2/library/pickle.html#pickling-and-unpickling-external-objects
        # https://github.com/python/cpython/blob/master/Lib/pickle.py#L527-L537
        if isinstance(obj, SavingProxyForStorage):
            return obj.storage_info

        if isinstance(obj, torch.storage.TypedStorage) or torch.is_storage(obj):
            if isinstance(obj, torch.storage.TypedStorage):
                # TODO: Once we decide to break serialization FC, this case
                # can be deleted
                storage = obj._untyped_storage
                storage_dtype = obj.dtype
                storage_type_str = obj._pickle_storage_type()
                storage_type = getattr(torch, storage_type_str)
                storage_numel = obj._size()

            else:
                storage = obj
                storage_dtype = torch.uint8
                storage_type = normalize_storage_type(type(obj))
                storage_numel = storage.nbytes()

            # If storage is allocated, ensure that any other saved storages
            # pointing to the same data all have the same dtype. If storage is
            # not allocated, don't perform this check
            if storage.data_ptr() != 0:
                if storage.data_ptr() in self.storage_dtypes:
                    if storage_dtype != self.storage_dtypes[storage.data_ptr()]:
                        raise RuntimeError(
                            "Cannot save multiple tensors or storages that view the same data as different types"
                        )
                else:
                    self.storage_dtypes[storage.data_ptr()] = storage_dtype

            storage_key = self.id_map.get(storage._cdata)
            if storage_key is None:
                storage_key = self.saver._write_storage_and_return_key(storage)
                self.id_map[storage._cdata] = storage_key
            location = torch.serialization.location_tag(storage)

            return ("storage", storage_type, storage_key, location, storage_numel)

        return None


class incremental_save:
    def __init__(self, name):
        self.name = name
        self.zipfile = torch._C.PyTorchFileWriter(str(name))
        self.has_saved = False
        self.next_key = 0

    def __enter__(self):
        return self

    def store_early(self, tensor):
        if isinstance(tensor, torch.Tensor):
            return SavingProxyForTensor(tensor, self)
        raise TypeError(f"can only store tensors early, not {type(tensor)}")

    def save(self, obj):
        if self.has_saved:
            raise RuntimeError("have already saved")
        # Write the pickle data for `obj`
        data_buf = BytesIO()
        pickler = IncrementalPyTorchPickler(self, data_buf, protocol=5)
        pickler.dump(obj)
        data_value = data_buf.getvalue()
        self.zipfile.write_record("data.pkl", data_value, len(data_value))
        self.has_saved = True

    def _write_storage_and_return_key(self, storage):
        if self.has_saved:
            raise RuntimeError("have already saved")
        key = self.next_key
        self.next_key += 1
        name = f"data/{key}"
        if storage.device.type != "cpu":
            storage = storage.cpu()
        num_bytes = storage.nbytes()
        self.zipfile.write_record(name, storage.data_ptr(), num_bytes)
        return key

    def __exit__(self, type, value, traceback):
        self.zipfile.write_end_of_file()


T = TypeVar("T")


def step_csv_logger(*args: Any, cls: Type[T] = CSVLogger, **kwargs: Any) -> T:
    logger = cls(*args, **kwargs)

    def merge_by(dicts, key):
        from collections import defaultdict

        out = defaultdict(dict)
        for d in dicts:
            if key in d:
                out[d[key]].update(d)
        return [v for _, v in sorted(out.items())]

    def save(self) -> None:
        """Overridden to merge CSV by the step number."""
        import csv

        if not self.metrics:
            return
        metrics = merge_by(self.metrics, "step")
        keys = sorted({k for m in metrics for k in m})
        with self._fs.open(self.metrics_file_path, "w", newline="") as f:
            writer = csv.DictWriter(f, fieldnames=keys)
            writer.writeheader()
            writer.writerows(metrics)

    logger.experiment.save = MethodType(save, logger.experiment)

    return logger


def chunked_cross_entropy(
    logits: Union[torch.Tensor, List[torch.Tensor]], targets: torch.Tensor, chunk_size: int = 128
) -> torch.Tensor:
    # with large max_sequence_lengths, the beginning of `backward` allocates a large memory chunk which can dominate
    # the memory usage in fine-tuning settings with low number of parameters.
    # as a workaround hack, the cross entropy computation is chunked to force it to deallocate on the go, reducing
    # the memory spike's magnitude

    # lm_head was chunked (we are fine-tuning)
    if isinstance(logits, list):
        # don't want to chunk cross entropy
        if chunk_size == 0:
            logits = torch.cat(logits, dim=1)
            logits = logits.reshape(-1, logits.size(-1))
            targets = targets.reshape(-1)
            return torch.nn.functional.cross_entropy(logits, targets, ignore_index=-1)

        # chunk cross entropy
        logit_chunks = [logit_chunk.reshape(-1, logit_chunk.size(-1)) for logit_chunk in logits]
        target_chunks = [target_chunk.reshape(-1) for target_chunk in targets.split(logits[0].size(1), dim=1)]
        loss_chunks = [
            torch.nn.functional.cross_entropy(logit_chunk, target_chunk, ignore_index=-1, reduction="none")
            for logit_chunk, target_chunk in zip(logit_chunks, target_chunks)
        ]
        return torch.cat(loss_chunks).mean()

    # no chunking at all
    logits = logits.reshape(-1, logits.size(-1))
    targets = targets.reshape(-1)
    if chunk_size == 0:
        return torch.nn.functional.cross_entropy(logits, targets, ignore_index=-1)

    # lm_head wasn't chunked, chunk cross entropy
    logit_chunks = logits.split(chunk_size)
    target_chunks = targets.split(chunk_size)
    loss_chunks = [
        torch.nn.functional.cross_entropy(logit_chunk, target_chunk, ignore_index=-1, reduction="none")
        for logit_chunk, target_chunk in zip(logit_chunks, target_chunks)
    ]
    return torch.cat(loss_chunks).mean()<|MERGE_RESOLUTION|>--- conflicted
+++ resolved
@@ -25,14 +25,7 @@
 
 
 def num_parameters(module: nn.Module, requires_grad: Optional[bool] = None) -> int:
-<<<<<<< HEAD
-    return sum(
-        p.numel() for p in module.parameters()
-        if requires_grad is None or p.requires_grad == requires_grad
-    )
-=======
     return sum(p.numel() for p in module.parameters() if requires_grad is None or p.requires_grad == requires_grad)
->>>>>>> 96d66b48
 
 
 @contextmanager
