# LitGPT Python API

This is a work-in-progress draft describing the current LitGPT Python API (experimental and subject to change).


&nbsp;
## Model loading

Download a model using the CLI:

```bash
litgpt download microsoft/phi-2
```

Then, load the model in Python:

```python
from litgpt import LLM
llm = LLM.load("microsoft/phi-2", accelerator="cuda")
```

&nbsp;
## Generate/Chat

Generate output using the `.generate` method:

```python
text = llm.generate("What do Llamas eat?", top_k=1, max_new_tokens=30)
print(text)
```

```
Llamas are herbivores and primarily eat grass, leaves, and shrubs. They have a specialized digestive system that allows them to efficiently extract
```

Alternative, stream the response one token at a time:

```python
result = llm.generate("hi", stream=True)
for e in result:
    print(e, end="", flush=True)
```

<<<<<<< HEAD
"A lot of people, the Llamas, I was, a Llamas, a lama, a lama, a lama, a lama, a lama, a lama, a lama, a
```

&nbsp;
## Pretraining

To start with random weights, initialize the model with `from_checkpoint=False`. Note that this requires passing a `tokenizer_dir` that contains a valid tokenizer file. 

```python
from litgpt.api import LLM
llm = LLM.load("pythia-160m", accelerator="cuda", devices=1, from_checkpoint=False, tokenizer_dir="EleutherAI/pythia-160m")
```

To be continued ...
=======
```
Llamas are herbivores and primarily eat grass, leaves, and shrubs. They have a specialized digestive system that allows them to efficiently extract
```
>>>>>>> d4a31534
<|MERGE_RESOLUTION|>--- conflicted
+++ resolved
@@ -41,23 +41,16 @@
     print(e, end="", flush=True)
 ```
 
-<<<<<<< HEAD
-"A lot of people, the Llamas, I was, a Llamas, a lama, a lama, a lama, a lama, a lama, a lama, a lama, a
+```
+Llamas are herbivores and primarily eat grass, leaves, and shrubs. They have a specialized digestive system that allows them to efficiently extract
 ```
 
 &nbsp;
-## Pretraining
+## Random weights
 
-To start with random weights, initialize the model with `from_checkpoint=False`. Note that this requires passing a `tokenizer_dir` that contains a valid tokenizer file. 
+To start with random weights, for example, if you plan a pretraining script, initialize the model with `init="random""`. Note that this requires passing a `tokenizer_dir` that contains a valid tokenizer file. 
 
 ```python
 from litgpt.api import LLM
-llm = LLM.load("pythia-160m", accelerator="cuda", devices=1, from_checkpoint=False, tokenizer_dir="EleutherAI/pythia-160m")
-```
-
-To be continued ...
-=======
-```
-Llamas are herbivores and primarily eat grass, leaves, and shrubs. They have a specialized digestive system that allows them to efficiently extract
-```
->>>>>>> d4a31534
+llm = LLM.load("pythia-160m", accelerator="cuda", init="random", tokenizer_dir="EleutherAI/pythia-160m")
+```