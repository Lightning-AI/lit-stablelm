# Download Model Weights with LitGPT

LitGPT supports a variety of LLM architectures with publicly available weights. You can download model weights and access a list of supported models using the `litgpt download list` command.

&nbsp;


| Model | Model size | Author | Reference |
|----|----|----|----|
| CodeGemma | 7B | Google | [Google Team, Google Deepmind](https://ai.google.dev/gemma/docs/codegemma)                                                                 |
| Code Llama | 7B, 13B, 34B, 70B | Meta AI | [Rozière et al. 2023](https://arxiv.org/abs/2308.12950)                                                                   |
| Danube2 | 1.8B | H2O.ai | [H2O.ai](https://h2o.ai/platform/danube-1-8b/)                                                                                             |
| Dolly | 3B, 7B, 12B | Databricks | [Conover et al. 2023](https://www.databricks.com/blog/2023/04/12/dolly-first-open-commercially-viable-instruction-tuned-llm)      |
| Falcon | 7B, 40B, 180B | TII UAE | [TII 2023](https://falconllm.tii.ae)                                                                                              |
| FreeWilly2 (Stable Beluga 2) | 70B | Stability AI | [Stability AI 2023](https://stability.ai/blog/stable-beluga-large-instruction-fine-tuned-models)                 |
| Function Calling Llama 2 | 7B | Trelis | [Trelis et al. 2023](https://huggingface.co/Trelis/Llama-2-7b-chat-hf-function-calling-v2)                                  |
| Gemma | 2B, 7B | Google | [Google Team, Google Deepmind](https://storage.googleapis.com/deepmind-media/gemma/gemma-report.pdf)                                       |
| Gemma 2 | 9B, 27B | Google | [Google Team, Google Deepmind](https://storage.googleapis.com/deepmind-media/gemma/gemma-2-report.pdf)                                  |
| Llama 2 | 7B, 13B, 70B | Meta AI | [Touvron et al. 2023](https://arxiv.org/abs/2307.09288)                                                                           |
<<<<<<< HEAD
| Llama 3 | 8B, 70B | Meta AI | [Meta AI 2024](https://github.com/meta-llama/llama3)                                                                                   |
| Llama 3.1 | 8B, 70B, 405B | Meta AI | [Meta AI 2024](https://github.com/meta-llama/llama3)                                                                                   |
=======
| Llama 3 & 3.1 | 8B, 70B | Meta AI | [Meta AI 2024](https://github.com/meta-llama/llama3)                                                                                   |
>>>>>>> fd71063c
| LongChat | 7B, 13B | LMSYS | [LongChat Team 2023](https://lmsys.org/blog/2023-06-29-longchat/)                                                                       |
| Mathstral | 7B | Mistral AI | [Mistral AI 2024](https://mistral.ai/news/mathstral/)                                                                        |
| MicroLlama | 300M | Ken Wang | [MicroLlama repo](https://github.com/keeeeenw/MicroLlama)
| Mixtral MoE | 8x7B | Mistral AI | [Mistral AI 2023](https://mistral.ai/news/mixtral-of-experts/)                                                                     |
| Mistral | 7B | Mistral AI | [Mistral AI 2023](https://mistral.ai/news/announcing-mistral-7b/)                                                                        |
| Nous-Hermes | 7B, 13B, 70B | NousResearch | [Org page](https://huggingface.co/NousResearch)                                                                          |
| OpenLLaMA | 3B, 7B, 13B | OpenLM Research | [Geng & Liu 2023](https://github.com/openlm-research/open_llama)                                                         |
| Phi 1.5 & 2 | 1.3B, 2.7B | Microsoft Research  | [Li et al. 2023](https://arxiv.org/abs/2309.05463)                                                                          |
| Phi 3 | 3.8B | Microsoft Research | [Abdin et al. 2024](https://arxiv.org/abs/2404.14219)
| Platypus | 7B, 13B, 70B |  Lee et al. | [Lee, Hunter, and Ruiz 2023](https://arxiv.org/abs/2308.07317)                                                               |
| Pythia | {14,31,70,160,410}M, {1,1.4,2.8,6.9,12}B | EleutherAI | [Biderman et al. 2023](https://arxiv.org/abs/2304.01373)                                            |
| RedPajama-INCITE | 3B, 7B | Together | [Together 2023](https://together.ai/blog/redpajama-models-v1)                                                                 |
| StableCode | 3B | Stability AI | [Stability AI 2023](https://stability.ai/blog/stablecode-llm-generative-ai-coding)                                                  |
| StableLM  | 3B, 7B | Stability AI | [Stability AI 2023](https://github.com/Stability-AI/StableLM)                                                                    |
| StableLM Zephyr | 3B | Stability AI | [Stability AI 2023](https://stability.ai/blog/stablecode-llm-generative-ai-coding)                                             |
| TinyLlama | 1.1B | Zhang et al. | [Zhang et al. 2023](https://github.com/jzhang38/TinyLlama)                                                                         |
| Vicuna | 7B, 13B, 33B | LMSYS | [Li et al. 2023](https://lmsys.org/blog/2023-03-30-vicuna/)                                                                          |                                                            |

&nbsp;

## General Instructions

### 1. List Available Models

To see all supported models, run the following command:

```bash
litgpt download list
```

The output is shown below:

```
codellama/CodeLlama-13b-hf
codellama/CodeLlama-13b-Instruct-hf
codellama/CodeLlama-13b-Python-hf
codellama/CodeLlama-34b-hf
codellama/CodeLlama-34b-Instruct-hf
codellama/CodeLlama-34b-Python-hf
codellama/CodeLlama-70b-hf
codellama/CodeLlama-70b-Instruct-hf
codellama/CodeLlama-70b-Python-hf
codellama/CodeLlama-7b-hf
codellama/CodeLlama-7b-Instruct-hf
codellama/CodeLlama-7b-Python-hf
databricks/dolly-v2-12b
databricks/dolly-v2-3b
databricks/dolly-v2-7b
EleutherAI/pythia-1.4b
EleutherAI/pythia-1.4b-deduped
EleutherAI/pythia-12b
EleutherAI/pythia-12b-deduped
EleutherAI/pythia-14m
EleutherAI/pythia-160m
EleutherAI/pythia-160m-deduped
EleutherAI/pythia-1b
EleutherAI/pythia-1b-deduped
EleutherAI/pythia-2.8b
EleutherAI/pythia-2.8b-deduped
EleutherAI/pythia-31m
EleutherAI/pythia-410m
EleutherAI/pythia-410m-deduped
EleutherAI/pythia-6.9b
EleutherAI/pythia-6.9b-deduped
EleutherAI/pythia-70m
EleutherAI/pythia-70m-deduped
garage-bAInd/Camel-Platypus2-13B
garage-bAInd/Camel-Platypus2-70B
garage-bAInd/Platypus-30B
garage-bAInd/Platypus2-13B
garage-bAInd/Platypus2-70B
garage-bAInd/Platypus2-70B-instruct
garage-bAInd/Platypus2-7B
garage-bAInd/Stable-Platypus2-13B
google/codegemma-7b-it
google/gemma-2b
google/gemma-2b-it
google/gemma-7b
google/gemma-7b-it
h2oai/h2o-danube2-1.8b-chat
lmsys/longchat-13b-16k
lmsys/longchat-7b-16k
lmsys/vicuna-13b-v1.3
lmsys/vicuna-13b-v1.5
lmsys/vicuna-13b-v1.5-16k
lmsys/vicuna-33b-v1.3
lmsys/vicuna-7b-v1.3
lmsys/vicuna-7b-v1.5
lmsys/vicuna-7b-v1.5-16k
meta-llama/Llama-2-13b-chat-hf
meta-llama/Llama-2-13b-hf
meta-llama/Llama-2-70b-chat-hf
meta-llama/Llama-2-70b-hf
meta-llama/Llama-2-7b-chat-hf
meta-llama/Llama-2-7b-hf
meta-llama/Meta-Llama-3-70B
meta-llama/Meta-Llama-3-70B-Instruct
meta-llama/Meta-Llama-3-8B
meta-llama/Meta-Llama-3-8B-Instruct
<<<<<<< HEAD
meta-llama/Meta-Llama-3.1-405B
meta-llama/Meta-Llama-3.1-405B-Instruct
=======
meta-llama/Meta-Llama-3.1-70B
meta-llama/Meta-Llama-3.1-70B-Instruct
meta-llama/Meta-Llama-3.1-8B
meta-llama/Meta-Llama-3.1-8B-Instruct
>>>>>>> fd71063c
microsoft/phi-1_5
microsoft/phi-2
microsoft/Phi-3-mini-4k-instruct
mistralai/mathstral-7B-v0.1
mistralai/Mistral-7B-Instruct-v0.1
mistralai/Mistral-7B-Instruct-v0.2
mistralai/Mistral-7B-v0.1
mistralai/Mixtral-8x7B-Instruct-v0.1
mistralai/Mixtral-8x7B-v0.1
NousResearch/Nous-Hermes-13b
NousResearch/Nous-Hermes-llama-2-7b
NousResearch/Nous-Hermes-Llama2-13b
openlm-research/open_llama_13b
openlm-research/open_llama_3b
openlm-research/open_llama_7b
stabilityai/FreeWilly2
stabilityai/stable-code-3b
stabilityai/stablecode-completion-alpha-3b
stabilityai/stablecode-completion-alpha-3b-4k
stabilityai/stablecode-instruct-alpha-3b
stabilityai/stablelm-3b-4e1t
stabilityai/stablelm-base-alpha-3b
stabilityai/stablelm-base-alpha-7b
stabilityai/stablelm-tuned-alpha-3b
stabilityai/stablelm-tuned-alpha-7b
stabilityai/stablelm-zephyr-3b
tiiuae/falcon-180B
tiiuae/falcon-180B-chat
tiiuae/falcon-40b
tiiuae/falcon-40b-instruct
tiiuae/falcon-7b
tiiuae/falcon-7b-instruct
TinyLlama/TinyLlama-1.1B-Chat-v1.0
TinyLlama/TinyLlama-1.1B-intermediate-step-1431k-3T
togethercomputer/LLaMA-2-7B-32K
togethercomputer/RedPajama-INCITE-7B-Base
togethercomputer/RedPajama-INCITE-7B-Chat
togethercomputer/RedPajama-INCITE-7B-Instruct
togethercomputer/RedPajama-INCITE-Base-3B-v1
togethercomputer/RedPajama-INCITE-Base-7B-v0.1
togethercomputer/RedPajama-INCITE-Chat-3B-v1
togethercomputer/RedPajama-INCITE-Chat-7B-v0.1
togethercomputer/RedPajama-INCITE-Instruct-3B-v1
togethercomputer/RedPajama-INCITE-Instruct-7B-v0.1
Trelis/Llama-2-7b-chat-hf-function-calling-v2
unsloth/Mistral-7B-v0.2
```

&nbsp;

> [!TIP]
> To sort the list above by model name after the `/`, use `litgpt download list | sort -f -t'/' -k2`.

&nbsp;

> [!NOTE]
> If you want to adopt a model variant that is not listed in the table above but has a similar architecture as one of the supported models, you can use this model by by using the `--model_name` argument as shown below:
>
> ```bash
> litgpt download NousResearch/Hermes-2-Pro-Mistral-7B \
>  --model_name Mistral-7B-v0.1
> ```

&nbsp;

### 2. Download Model Weights

To download the weights for a specific model provide a `<repo_id>` with the model's repository ID. For example:

```bash
litgpt download <repo_id>
```

This command downloads the model checkpoint into the `checkpoints/` directory.

&nbsp;

### 3. Additional Help

For more options, add the `--help` flag when running the script:

```bash
litgpt download --help
```

&nbsp;

### 4. Run the Model

After conversion, run the model with the given checkpoint path as input, adjusting `repo_id` accordingly:

```bash
litgpt chat <repo_id>
```

&nbsp;

## Tinyllama Example

This section shows a typical end-to-end example for downloading and using TinyLlama:

1. List available TinyLlama checkpoints:

```bash
litgpt download list | grep Tiny
```

```
TinyLlama/TinyLlama-1.1B-intermediate-step-1431k-3T
TinyLlama/TinyLlama-1.1B-Chat-v1.0
```

2. Download a TinyLlama checkpoint:

```bash
export repo_id=TinyLlama/TinyLlama-1.1B-intermediate-step-1431k-3T
litgpt download $repo_id
```

3. Use the TinyLlama model:

```bash
litgpt chat $repo_id
```

&nbsp;
## Specific models and access tokens

Note that certain models require that you've been granted access to the weights on the Hugging Face Hub.

For example, to get access to the Gemma 2B model, you can do so by following the steps at <https://huggingface.co/google/gemma-2b>. After access is granted, you can find your HF hub token in <https://huggingface.co/settings/tokens>.

Once you've been granted access and obtained the access token you need to pass the additional `--access_token`:

```bash
litgpt download google/gemma-2b \
  --access_token your_hf_token
```

&nbsp;

## Finetunes and Other Model Variants

Sometimes you want to download the weights of a finetune of one of the models listed above. To do this, you need to manually specify the `model_name` associated to the config to use. For example:

```bash
litgpt download NousResearch/Hermes-2-Pro-Mistral-7B \
  --model_name Mistral-7B-v0.1
```

&nbsp;

## Tips for GPU Memory Limitations

The `litgpt download` command will automatically convert the downloaded model checkpoint into a LitGPT-compatible format. In case this conversion fails due to GPU memory constraints, you can try to reduce the memory requirements by passing the  `--dtype bf16-true` flag to convert all parameters into this smaller precision (however, note that most model weights are already in a bfloat16 format, so it may not have any effect):

```bash
litgpt download <repo_id>
  --dtype bf16-true
```

(If your GPU does not support the bfloat16 format, you can also try a regular 16-bit float format via `--dtype 16-true`.)

&nbsp;

## Converting Checkpoints Manually

For development purposes, for example, when adding or experimenting with new model configurations, it may be beneficial to split the weight download and model conversion into two separate steps.

You can do this by passing the `--convert_checkpoint false` option to the download script:

```bash
litgpt download <repo_id> \
  --convert_checkpoint false
```

and then calling the `convert_hf_checkpoint` command:

```bash
litgpt convert to_litgpt <repo_id>
```

&nbsp;

## Downloading Tokenizers Only

In some cases we don't need the model weight, for example, when we are pretraining a model from scratch instead of finetuning it. For cases like this, you can use the `--tokenizer_only` flag to only download a model's tokenizer, which can then be used in the pretraining scripts:

```bash
litgpt download TinyLlama/TinyLlama-1.1B-intermediate-step-1431k-3T \
  --tokenizer_only true
```

and

```bash
litgpt pretrain tiny-llama-1.1b \
  --data ... \
  --tokenizer_dir TinyLlama/TinyLlama-1.1B-intermediate-step-1431k-3T/
```<|MERGE_RESOLUTION|>--- conflicted
+++ resolved
@@ -17,12 +17,8 @@
 | Gemma | 2B, 7B | Google | [Google Team, Google Deepmind](https://storage.googleapis.com/deepmind-media/gemma/gemma-report.pdf)                                       |
 | Gemma 2 | 9B, 27B | Google | [Google Team, Google Deepmind](https://storage.googleapis.com/deepmind-media/gemma/gemma-2-report.pdf)                                  |
 | Llama 2 | 7B, 13B, 70B | Meta AI | [Touvron et al. 2023](https://arxiv.org/abs/2307.09288)                                                                           |
-<<<<<<< HEAD
 | Llama 3 | 8B, 70B | Meta AI | [Meta AI 2024](https://github.com/meta-llama/llama3)                                                                                   |
 | Llama 3.1 | 8B, 70B, 405B | Meta AI | [Meta AI 2024](https://github.com/meta-llama/llama3)                                                                                   |
-=======
-| Llama 3 & 3.1 | 8B, 70B | Meta AI | [Meta AI 2024](https://github.com/meta-llama/llama3)                                                                                   |
->>>>>>> fd71063c
 | LongChat | 7B, 13B | LMSYS | [LongChat Team 2023](https://lmsys.org/blog/2023-06-29-longchat/)                                                                       |
 | Mathstral | 7B | Mistral AI | [Mistral AI 2024](https://mistral.ai/news/mathstral/)                                                                        |
 | MicroLlama | 300M | Ken Wang | [MicroLlama repo](https://github.com/keeeeenw/MicroLlama)
@@ -122,15 +118,12 @@
 meta-llama/Meta-Llama-3-70B-Instruct
 meta-llama/Meta-Llama-3-8B
 meta-llama/Meta-Llama-3-8B-Instruct
-<<<<<<< HEAD
 meta-llama/Meta-Llama-3.1-405B
 meta-llama/Meta-Llama-3.1-405B-Instruct
-=======
 meta-llama/Meta-Llama-3.1-70B
 meta-llama/Meta-Llama-3.1-70B-Instruct
 meta-llama/Meta-Llama-3.1-8B
 meta-llama/Meta-Llama-3.1-8B-Instruct
->>>>>>> fd71063c
 microsoft/phi-1_5
 microsoft/phi-2
 microsoft/Phi-3-mini-4k-instruct
