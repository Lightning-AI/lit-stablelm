import json
import sys
import time
import warnings
from pathlib import Path
from typing import Optional

import lightning as L
import torch

from lit_parrot import Parrot, Tokenizer, Config
from lit_parrot.utils import EmptyInitOnDevice, lazy_load, check_valid_checkpoint_dir


@torch.no_grad()
def generate(
    model: torch.nn.Module,
    idx: torch.Tensor,
    max_returned_tokens: int,
    max_seq_length: int,
    *,
    temperature: float = 1.0,
    top_k: Optional[int] = None,
    eos_id: Optional[int] = None,
) -> torch.Tensor:
    """Takes a conditioning sequence (prompt) as input and continues to generate as many tokens as requested.

    The implementation of this function is modified from A. Karpathy's nanoGPT.

    Args:
        model: The model to use.
        idx: Tensor of shape (T) with indices of the prompt sequence.
        max_returned_tokens: The maximum number of tokens to return (given plus generated).
        max_seq_length: The maximum sequence length allowed. Should be less or equal than the block size.
        temperature: Scales the predicted logits by 1 / temperature.
        top_k: If specified, only sample among the tokens with the k highest probabilities.
        eos_id: If specified, stop generating any more token once the <eos> token is triggered.
    """
    T = idx.size(0)
<<<<<<< HEAD
    T_new = T + max_new_tokens
    if max_seq_length is None:
        max_seq_length = min(T_new, model.config.block_size)

=======
    assert max_returned_tokens > T
>>>>>>> 5944ba31
    device, dtype = idx.device, idx.dtype
    # create an empty tensor of the expected final shape and fill in the current tokens
    empty = torch.empty(max_returned_tokens, dtype=dtype, device=device)
    empty[:T] = idx
    idx = empty
    input_pos = torch.arange(0, T, device=device)

    if idx.device.type == "xla":
        import torch_xla.core.xla_model as xm

        xm.mark_step()

    # generate up to a fixed number of tokens
    for _ in range(max_returned_tokens - T):
        x = idx.index_select(0, input_pos).view(1, -1)

        # forward
        logits = model(x, max_seq_length, input_pos)
        logits = logits[0, -1] / temperature

        # optionally crop the logits to only the top k options
        if top_k is not None:
            v, _ = torch.topk(logits, min(top_k, logits.size(-1)))
            logits = torch.where(logits < v[[-1]], -float("Inf"), logits)

        probs = torch.nn.functional.softmax(logits, dim=-1)
        idx_next = torch.multinomial(probs, num_samples=1).to(dtype=dtype)

        # advance
        input_pos = input_pos[-1:] + 1

        if idx.device.type == "xla":
            xm.mark_step()

        # concatenate the new generation
        idx = idx.index_copy(0, input_pos, idx_next)

        # if <eos> token is triggered, return the output (stop generation)
        if idx_next == eos_id:
            return idx[:input_pos]  # include the EOS token

    return idx


def main(
    prompt: str = "Hello, my name is",
    *,
    num_samples: int = 1,
    max_new_tokens: int = 50,
    top_k: int = 200,
    temperature: float = 0.8,
    checkpoint_dir: Path = Path(f"checkpoints/stabilityai/stablelm-base-alpha-3b"),
    quantize: Optional[str] = None,
) -> None:
    """Generates text samples based on a pre-trained model and tokenizer.

    Args:
        prompt: The prompt string to use for generating the samples.
        num_samples: The number of text samples to generate.
        max_new_tokens: The number of generation steps to take.
        top_k: The number of top most probable tokens to consider in the sampling process.
        temperature: A value controlling the randomness of the sampling process. Higher values result in more random
            samples.
        checkpoint_dir: The checkpoint directory to load.
        quantize: Whether to quantize the model and using which method:
            ``"llm.int8"``: LLM.int8() mode,
            ``"gptq.int4"``: GPTQ 4-bit mode.
    """
    check_valid_checkpoint_dir(checkpoint_dir)

    with open(checkpoint_dir / "lit_config.json") as fp:
        config = Config(**json.load(fp))

    fabric = L.Fabric(devices=1)
    dtype = torch.bfloat16 if fabric.device.type == "cuda" and torch.cuda.is_bf16_supported() else torch.float32

    checkpoint_path = checkpoint_dir / "lit_model.pth"
    print(f"Loading model {str(checkpoint_path)!r} with {config.__dict__}", file=sys.stderr)
    t0 = time.time()
    with EmptyInitOnDevice(device=fabric.device, dtype=dtype, quantization_mode=quantize):
        model = Parrot(config)
    with lazy_load(checkpoint_path) as checkpoint:
        strict = quantize != "llm.int8"  
        model.load_state_dict(checkpoint, strict=strict)
    print(f"Time to load model: {time.time() - t0:.02f} seconds.", file=sys.stderr)

    model.eval()
    model = fabric.setup_module(model)

    tokenizer = Tokenizer(checkpoint_dir / "tokenizer.json", checkpoint_dir / "tokenizer_config.json")
    encoded = tokenizer.encode(prompt, device=fabric.device)
    prompt_length = encoded.size(0)
    max_returned_tokens = prompt_length + max_new_tokens
    assert max_returned_tokens <= model.config.block_size, (
        max_returned_tokens,
        model.config.block_size,
    )  # maximum rope cache length

    L.seed_everything(1234)
    for i in range(num_samples):
        t0 = time.perf_counter()
        y = generate(
            model,
            encoded,
            max_returned_tokens,
            max_seq_length=max_returned_tokens,
            temperature=temperature,
            top_k=top_k,
        )
        t = time.perf_counter() - t0

        model.reset_cache()
        print(tokenizer.decode(y))
        tokens_generated = y.size(0) - prompt_length
        print(
            f"Time for inference {i + 1}: {t:.02f} sec total, {tokens_generated / t:.02f} tokens/sec", file=sys.stderr
        )
    if fabric.device.type == "cuda":
        print(f"Memory used: {torch.cuda.max_memory_reserved() / 1e9:.02f} GB", file=sys.stderr)


if __name__ == "__main__":
    from jsonargparse import CLI

    torch.set_float32_matmul_precision("high")
    warnings.filterwarnings(
        # Triggered internally at ../aten/src/ATen/EmptyTensor.cpp:31
        "ignore",
        message="ComplexHalf support is experimental and many operators don't support it yet",
    )
    warnings.filterwarnings(
        # Triggered in bitsandbytes/autograd/_functions.py:298
        "ignore",
        message="MatMul8bitLt: inputs will be cast from torch.bfloat16 to float16 during quantization",
    )
    CLI(main)<|MERGE_RESOLUTION|>--- conflicted
+++ resolved
@@ -37,14 +37,7 @@
         eos_id: If specified, stop generating any more token once the <eos> token is triggered.
     """
     T = idx.size(0)
-<<<<<<< HEAD
-    T_new = T + max_new_tokens
-    if max_seq_length is None:
-        max_seq_length = min(T_new, model.config.block_size)
-
-=======
     assert max_returned_tokens > T
->>>>>>> 5944ba31
     device, dtype = idx.device, idx.dtype
     # create an empty tensor of the expected final shape and fill in the current tokens
     empty = torch.empty(max_returned_tokens, dtype=dtype, device=device)
