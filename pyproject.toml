--- conflicted
+++ resolved
@@ -9,19 +9,10 @@
 license = { file = "LICENSE" }
 
 dependencies = [
-<<<<<<< HEAD
-    "torch>=2.2.0",
-    "numpy<2.0",
-    "lightning==2.4.0",
-    # jsonargparse 4.33 does not seem to be compatible with Python 3.9
-    "jsonargparse[signatures]>=4.30.1; python_version >= '3.10'",
-    "jsonargparse[signatures]>=4.30.1,<=4.32.1; python_version <= '3.9'",
-=======
     "torch>=2.5.0,<2.6.0",
     "numpy<2.0",
     "lightning>=2.5.0,<2.6.0",
     "jsonargparse[signatures]>=4.30.1,<=4.32.1",    # 4.33 does not seem to be compatible with Python 3.9
->>>>>>> a439338d
     "huggingface_hub>=0.23.5",          # download models
     "safetensors>=0.4.3",               # download models
     "tokenizers>=0.15.2",               # tokenization in most models
