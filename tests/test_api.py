from pathlib import Path
<<<<<<< HEAD
import os
import tempfile
=======
import inspect
>>>>>>> f45b1267
import pytest
import torch
from unittest.mock import patch, Mock, MagicMock
from litgpt.api import LLM, calculate_number_of_devices
from litgpt.tokenizer import Tokenizer
from litgpt.scripts.download import download_from_hub



@pytest.fixture
def mock_llm():
    llm = MagicMock(spec=LLM)
    llm.model = MagicMock()
    llm.preprocessor = MagicMock()
    llm.prompt_style = MagicMock()
    llm.checkpoint_dir = MagicMock()
    llm.fabric = MagicMock()
    return llm


def test_load_model(mock_llm):
    assert isinstance(mock_llm, LLM)
    assert mock_llm.model is not None
    assert mock_llm.preprocessor is not None
    assert mock_llm.prompt_style is not None
    assert mock_llm.checkpoint_dir is not None
    assert mock_llm.fabric is not None


def test_generate(mock_llm):
    prompt = "What do Llamas eat?"
    mock_llm.generate.return_value = prompt + " Mock output"
    output = mock_llm.generate(prompt, max_new_tokens=10, temperature=0.8, top_k=5)
    assert isinstance(output, str)
    assert len(output) > len(prompt)


def test_stream_generate(mock_llm):
    prompt = "What do Llamas eat?"

    def iterator():
        outputs = (prompt + " Mock output").split()
        for output in outputs:
            yield output

    mock_llm.generate.return_value = iterator()
    output = mock_llm.generate(prompt, max_new_tokens=10, temperature=0.8, top_k=5, stream=True)
    result = "".join([out for out in output])
    assert len(result) > len(prompt)


def test_generate_token_ids(mock_llm):
    prompt = "What do Llamas eat?"
    mock_output_ids = MagicMock(spec=torch.Tensor)
    mock_output_ids.shape = [len(prompt) + 10]
    mock_llm.generate.return_value = mock_output_ids
    output_ids = mock_llm.generate(prompt, max_new_tokens=10, return_as_token_ids=True)
    assert isinstance(output_ids, torch.Tensor)
    assert output_ids.shape[0] > len(prompt)


def test_calculate_number_of_devices():
    assert calculate_number_of_devices(1) == 1
    assert calculate_number_of_devices([0, 1, 2]) == 3
    assert calculate_number_of_devices(None) == 0


def test_invalid_accelerator(mock_llm):
    with pytest.raises(ValueError, match="Invalid accelerator"):
        LLM.load("path/to/model", accelerator="invalid")


def test_multiple_devices_not_implemented(mock_llm):
    with pytest.raises(NotImplementedError, match="Support for multiple devices is currently not implemented"):
        LLM.load("path/to/model", accelerator="cpu", devices=2)


def test_llm_load_random_init(tmp_path):
    download_from_hub(repo_id="EleutherAI/pythia-14m", tokenizer_only=True, checkpoint_dir=tmp_path)

    torch.manual_seed(123)
    llm = LLM.load(
        model="pythia-160m",
        accelerator="cpu",
        devices=1,
        init="random",
        tokenizer_dir=Path(tmp_path/"EleutherAI/pythia-14m")
    )
    text = llm.generate("text", max_new_tokens=10)
    assert len(text.split(" ")) > 5<|MERGE_RESOLUTION|>--- conflicted
+++ resolved
@@ -1,17 +1,11 @@
 from pathlib import Path
-<<<<<<< HEAD
-import os
-import tempfile
-=======
-import inspect
->>>>>>> f45b1267
+
+
 import pytest
 import torch
-from unittest.mock import patch, Mock, MagicMock
+from unittest.mock import MagicMock
 from litgpt.api import LLM, calculate_number_of_devices
-from litgpt.tokenizer import Tokenizer
 from litgpt.scripts.download import download_from_hub
-
 
 
 @pytest.fixture
