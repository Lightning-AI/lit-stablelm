--- conflicted
+++ resolved
@@ -457,7 +457,6 @@
             assert size == 4_600_000_000
 
 
-<<<<<<< HEAD
 @pytest.mark.parametrize("gpu_name, expected", [
     ("NVIDIA H100", True),
     ("NVIDIA H800", True),
@@ -478,7 +477,8 @@
 def test_has_h100_or_h800_no_cuda():
     with mock.patch('torch.cuda.is_available', return_value=False):
         assert not has_h100_or_h800()
-=======
+
+
 @pytest.fixture
 def nvlink_connected_output():
     return mock.MagicMock(stdout="""GPU0	GPU1	GPU2	GPU3
@@ -552,5 +552,4 @@
         mock_print.assert_any_call(
             "Warning: Not all GPUs are fully connected via NVLink. Some GPUs are connected via slower interfaces. "
             "It is recommended to switch to a different machine with faster GPU connections for optimal multi-GPU training performance."
-        )
->>>>>>> d7d93a53
+        )