--- conflicted
+++ resolved
@@ -852,14 +852,9 @@
     theirs_y = theirs_model(x)["logits"].to(dtype)  # HF converts logits to float
     torch.testing.assert_close(ours_y, theirs_y)
 
-<<<<<<< HEAD
-
-@torch.inference_mode()
-@pytest.mark.parametrize("model_name", ("SmolLM2-135M", "SmolLM2-1.7B"))
-=======
+
 @torch.inference_mode()
 @pytest.mark.parametrize("model_name", ("salamandra-2b", "salamandra-7b"))
->>>>>>> 9750eb68
 @pytest.mark.parametrize(
     ("device", "dtype"),
     [
@@ -876,11 +871,7 @@
         ),
     ],
 )
-<<<<<<< HEAD
-def test_against_original_smollm2(model_name, device, dtype):
-=======
 def test_against_original_salamandra(model_name, device, dtype):
->>>>>>> 9750eb68
     torch.set_default_dtype(dtype)
 
     ours_config = Config.from_name(
@@ -920,11 +911,68 @@
     ours_y = ours_model(x)
     theirs_y = theirs_model(x)["logits"].to(dtype)  # HF converts logits to float
     torch.testing.assert_close(ours_y, theirs_y)
-
-<<<<<<< HEAD
-=======
-
->>>>>>> 9750eb68
+    
+
+@torch.inference_mode()
+@pytest.mark.parametrize("model_name", ("SmolLM2-135M", "SmolLM2-1.7B"))
+@pytest.mark.parametrize(
+    ("device", "dtype"),
+    [
+        (torch.device("cpu"), torch.float32),
+        pytest.param(
+            torch.device("cuda"),
+            torch.float16,
+            marks=[
+                # the reference does softmax upscaled to fp32 during attention. additionally, the final layernorm input
+                # is slightly different
+                pytest.mark.xfail(raises=AssertionError, strict=False),
+                RunIf(min_cuda_gpus=1),
+            ],
+        ),
+    ],
+)
+def test_against_original_smollm2(model_name, device, dtype):
+    torch.set_default_dtype(dtype)
+
+    ours_config = Config.from_name(
+        model_name,
+        padded_vocab_size=10000,
+        n_layer=2,
+        n_head=8,
+        n_embd=32,
+        n_query_groups=2,
+        intermediate_size=86,
+    )
+    T = 5
+    theirs_config = LlamaConfig(
+        vocab_size=ours_config.padded_vocab_size,
+        hidden_size=ours_config.n_embd,
+        num_attention_heads=ours_config.n_head,
+        num_hidden_layers=ours_config.n_layer,
+        intermediate_size=ours_config.intermediate_size,
+        max_position_embeddings=T,
+        rms_norm_eps=ours_config.norm_eps,
+        num_key_value_heads=ours_config.n_query_groups,
+        rope_theta=ours_config.rope_base,
+        attention_bias=ours_config.bias,
+    )
+    assert ours_config.intermediate_size == theirs_config.intermediate_size
+
+    theirs_model = LlamaForCausalLM(theirs_config).to(device)
+    theirs_state_dict = theirs_model.state_dict()
+    state_dict = {}
+    copy_weights_hf_llama(ours_config, {}, state_dict, theirs_state_dict)
+    ours_model = GPT(ours_config).to(device)
+    ours_model.load_state_dict(state_dict)
+
+    # test end to end
+    x = torch.tensor([[9856, 23, 491, 1536, 304]], dtype=torch.int32, device=device)
+    assert x.size(1) == T
+    ours_y = ours_model(x)
+    theirs_y = theirs_model(x)["logits"].to(dtype)  # HF converts logits to float
+    torch.testing.assert_close(ours_y, theirs_y)
+
+
 @RunIf(dynamo=True)
 @torch.inference_mode()
 def test_model_compile():
