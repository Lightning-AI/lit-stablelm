--- conflicted
+++ resolved
@@ -168,7 +168,22 @@
     assert "of trainable parameters: 512" in logs
 
 
-<<<<<<< HEAD
+def test_lora_init_when_linear_overridden():
+    from lit_gpt.lora import MergedLinear
+
+    class MyLinear(torch.nn.Linear):
+        def __init__(self, *args, **kwargs):
+            # this needs to be implemented to demonstrate the failure
+            super().__init__(*args, **kwargs)
+
+    original_linear = torch.nn.Linear
+    # Our bnb does this sort of monkey patching
+    torch.nn.Linear = MyLinear
+    layer = MergedLinear(1, 1, 1, 1)
+    assert isinstance(layer, original_linear)
+    torch.nn.Linear = original_linear
+
+
 @pytest.mark.parametrize(
     ("apply_to", "layer_name"),
     (
@@ -184,20 +199,4 @@
     state_dict = GPT(config).state_dict()
 
     expected_layer_names = [layer_name + lora_sublayer for lora_sublayer in (".lora_A", ".lora_B")]
-    assert all(layer_name in state_dict for layer_name in expected_layer_names)
-=======
-def test_lora_init_when_linear_overridden():
-    from lit_gpt.lora import MergedLinear
-
-    class MyLinear(torch.nn.Linear):
-        def __init__(self, *args, **kwargs):
-            # this needs to be implemented to demonstrate the failure
-            super().__init__(*args, **kwargs)
-
-    original_linear = torch.nn.Linear
-    # Our bnb does this sort of monkey patching
-    torch.nn.Linear = MyLinear
-    layer = MergedLinear(1, 1, 1, 1)
-    assert isinstance(layer, original_linear)
-    torch.nn.Linear = original_linear
->>>>>>> f0916607
+    assert all(layer_name in state_dict for layer_name in expected_layer_names)