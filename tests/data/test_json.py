# Copyright Lightning AI. Licensed under the Apache License 2.0, see LICENSE file.
import json
import pytest


<<<<<<< HEAD
def test_json(tmp_path, mock_tockenizer):
=======
def test_json(tmp_path, mock_tokenizer):
>>>>>>> a2fa3c0d
    from lit_gpt.data import JSON
    from lit_gpt.prompts import PromptStyle

    class Style(PromptStyle):
        def apply(self, prompt, **kwargs):
            return f"X: {prompt} {kwargs['input']} Y:"

    json_path = tmp_path / "data.json"
    mock_data = [
        {"instruction": "Add", "input": "2+2", "output": "4"},
        {"instruction": "Subtract", "input": "5-3", "output": "2"},
        {"instruction": "Multiply", "input": "6*4", "output": "24"},
        {"instruction": "Divide", "input": "10/2", "output": "5"},
        {"instruction": "Exponentiate", "input": "2^3", "output": "8"},
        {"instruction": "Square root", "input": "√9", "output": "3"},
    ]

    with open(json_path, "w", encoding="utf-8") as fp:
        json.dump(mock_data, fp)

    with pytest.raises(FileNotFoundError):
        JSON(tmp_path / "not exist")

    # TODO: Make prompt template an argumenet
    data = JSON(json_path, test_split_fraction=0.5, prompt_style=Style(), num_workers=0)
<<<<<<< HEAD
    data.connect(tokenizer=mock_tockenizer, batch_size=2)
=======
    data.connect(tokenizer=mock_tokenizer, batch_size=2)
>>>>>>> a2fa3c0d
    data.prepare_data()  # does nothing
    data.setup()

    train_dataloader = data.train_dataloader()
    val_dataloader = data.val_dataloader()

    assert len(train_dataloader) == 2
    assert len(val_dataloader) == 2

    train_data = list(train_dataloader)
    val_data = list(val_dataloader)

    assert train_data[0]["input_ids"].size(0) == 2
    assert train_data[1]["input_ids"].size(0) == 1
    assert val_data[0]["input_ids"].size(0) == 2
    assert val_data[1]["input_ids"].size(0) == 1

    assert mock_tokenizer.decode(train_data[0]["input_ids"][0]).startswith("X: Divide 10/2 Y:5")
    assert mock_tokenizer.decode(train_data[0]["input_ids"][1]).startswith("X: Add 2+2 Y:4")
    assert mock_tokenizer.decode(train_data[1]["input_ids"][0]).startswith("X: Multiply 6*4 Y:24")

    assert mock_tokenizer.decode(val_data[0]["input_ids"][0]).startswith("X: Exponentiate 2^3 Y:8")
    assert mock_tokenizer.decode(val_data[0]["input_ids"][1]).startswith("X: Subtract 5-3 Y:2")
    assert mock_tokenizer.decode(val_data[1]["input_ids"][0]).startswith("X: Square root √9 Y:3")

<<<<<<< HEAD
    assert mock_tockenizer.decode(val_data[0]["input_ids"][0]).startswith("X: Exponentiate 2^3 Y:8")
    assert mock_tockenizer.decode(val_data[0]["input_ids"][1]).startswith("X: Subtract 5-3 Y:2")
    assert mock_tockenizer.decode(val_data[1]["input_ids"][0]).startswith("X: Square root √9 Y:3")

=======
>>>>>>> a2fa3c0d
    assert isinstance(train_dataloader.dataset.prompt_style, Style)
    assert isinstance(val_dataloader.dataset.prompt_style, Style)
<|MERGE_RESOLUTION|>--- conflicted
+++ resolved
@@ -3,11 +3,7 @@
 import pytest
 
 
-<<<<<<< HEAD
-def test_json(tmp_path, mock_tockenizer):
-=======
 def test_json(tmp_path, mock_tokenizer):
->>>>>>> a2fa3c0d
     from lit_gpt.data import JSON
     from lit_gpt.prompts import PromptStyle
 
@@ -33,11 +29,7 @@
 
     # TODO: Make prompt template an argumenet
     data = JSON(json_path, test_split_fraction=0.5, prompt_style=Style(), num_workers=0)
-<<<<<<< HEAD
-    data.connect(tokenizer=mock_tockenizer, batch_size=2)
-=======
     data.connect(tokenizer=mock_tokenizer, batch_size=2)
->>>>>>> a2fa3c0d
     data.prepare_data()  # does nothing
     data.setup()
 
@@ -63,12 +55,5 @@
     assert mock_tokenizer.decode(val_data[0]["input_ids"][1]).startswith("X: Subtract 5-3 Y:2")
     assert mock_tokenizer.decode(val_data[1]["input_ids"][0]).startswith("X: Square root √9 Y:3")
 
-<<<<<<< HEAD
-    assert mock_tockenizer.decode(val_data[0]["input_ids"][0]).startswith("X: Exponentiate 2^3 Y:8")
-    assert mock_tockenizer.decode(val_data[0]["input_ids"][1]).startswith("X: Subtract 5-3 Y:2")
-    assert mock_tockenizer.decode(val_data[1]["input_ids"][0]).startswith("X: Square root √9 Y:3")
-
-=======
->>>>>>> a2fa3c0d
     assert isinstance(train_dataloader.dataset.prompt_style, Style)
     assert isinstance(val_dataloader.dataset.prompt_style, Style)
