"""Full definition of a GPT NeoX Language Model, all of it in this single file.

Based on the nanoGPT implementation: https://github.com/karpathy/nanoGPT and
https://github.com/EleutherAI/gpt-neox/tree/main/megatron/model.
"""
import math
from typing import List, Optional, Tuple, Any, Union

import torch
import torch.nn as nn
from torch.nn import functional as F
from typing_extensions import Self

from lit_parrot.config import Config

RoPECache = Tuple[torch.Tensor, torch.Tensor]
KVCache = Tuple[torch.Tensor, torch.Tensor]


class Parrot(nn.Module):
    def __init__(self, config: Config) -> None:
        super().__init__()
        assert config.padded_vocab_size is not None
        self.config = config

        self.lm_head = nn.Linear(config.n_embd, config.padded_vocab_size, bias=False)
        self.transformer = nn.ModuleDict(
            dict(
                wte=nn.Embedding(config.padded_vocab_size, config.n_embd),
                h=nn.ModuleList(Block(config) for _ in range(config.n_layer)),
                ln_f=nn.LayerNorm(config.n_embd),
            )
        )
        self.rope_cache: Optional[RoPECache] = None
        self.mask_cache: Optional[torch.Tensor] = None
        self.kv_caches: List[KVCache] = []

    def _init_weights(self, module: nn.Module) -> None:
        if isinstance(module, nn.Linear):
            # https://huggingface.co/stabilityai/stablelm-base-alpha-3b/blob/main/config.json#L10
            torch.nn.init.normal_(module.weight, mean=0.0, std=0.02)
            if module.bias is not None:
                torch.nn.init.zeros_(module.bias)
        elif isinstance(module, nn.Embedding):
            torch.nn.init.normal_(module.weight, mean=0.0, std=0.02)
        elif isinstance(module, nn.LayerNorm):
            torch.nn.init.ones_(module.weight)
            torch.nn.init.zeros_(module.bias)
            # https://huggingface.co/stabilityai/stablelm-base-alpha-3b/blob/main/config.json#L12
            module.eps = 1e-5

    def reset_cache(self) -> None:
        self.kv_caches.clear()
<<<<<<< HEAD
        if self.mask_cache.device.type == "xla":
=======
        if self.mask_cache is not None and self.mask_cache.device.type == "xla":
>>>>>>> 5944ba31
            # https://github.com/Lightning-AI/lit-parrot/pull/83#issuecomment-1558150179
            self.rope_cache = None
            self.mask_cache = None

    def forward(
        self, idx: torch.Tensor, max_seq_length: Optional[int] = None, input_pos: Optional[torch.Tensor] = None
    ) -> Union[torch.Tensor, Tuple[torch.Tensor, List[KVCache]]]:
        B, T = idx.size()

        block_size = self.config.block_size
        if max_seq_length is None:
            max_seq_length = block_size
        assert T <= max_seq_length, f"Cannot forward sequence of length {T}, max seq length is only {max_seq_length}"
        assert max_seq_length <= block_size, f"Cannot attend to {max_seq_length}, block size is only {block_size}"
        assert T <= block_size, f"Cannot forward sequence of length {T}, block size is only {block_size}"

        if self.rope_cache is None:
            self.rope_cache = self.build_rope_cache(idx)
        if self.mask_cache is None:
            self.mask_cache = self.build_mask_cache(idx)

        cos, sin = self.rope_cache
        if input_pos is not None:
            cos = cos.index_select(0, input_pos)
            sin = sin.index_select(0, input_pos)
            mask = self.mask_cache.index_select(2, input_pos)
            mask = mask[:, :, :, :max_seq_length]
        else:
            cos = cos[:T]
            sin = sin[:T]
            mask = self.mask_cache[:, :, :T, :T]

        # forward the model itself
        x = self.transformer.wte(idx)  # token embeddings of shape (b, t, n_embd)

        if input_pos is None:  # proxy for use_cache=False
            for block in self.transformer.h:
                x, *_ = block(x, (cos, sin), mask, max_seq_length)
        else:
            if not self.kv_caches:
                head_size = self.config.n_embd // self.config.n_head
                k_cache_shape = (
                    B,
                    self.config.n_head,
                    max_seq_length,
                    cos.size(-1) + head_size - int(self.config.rotary_percentage * head_size),
                )
                v_cache_shape = (B, self.config.n_head, max_seq_length, head_size)
                self.kv_caches = [
                    (torch.zeros(k_cache_shape, device=x.device, dtype=x.dtype),
                     torch.zeros(v_cache_shape, device=x.device, dtype=x.dtype))
                    for _ in range(self.config.n_layer)
                ]
            for i, block in enumerate(self.transformer.h):
                x, self.kv_caches[i] = block(x, (cos, sin), mask, max_seq_length, input_pos, self.kv_caches[i])

        x = self.transformer.ln_f(x)

        logits = self.lm_head(x)  # (b, t, vocab_size)

        return logits

    @classmethod
    def from_name(cls, name: str, **kwargs: Any) -> Self:
        return cls(Config.from_name(name, **kwargs))

    def build_rope_cache(self, idx: torch.Tensor) -> RoPECache:
        return build_rope_cache(
            seq_len=self.config.block_size,
            n_elem=int(self.config.rotary_percentage * (self.config.n_embd // self.config.n_head)),
            dtype=idx.dtype,
            device=idx.device,
        )

    def build_mask_cache(self, idx: torch.Tensor) -> torch.Tensor:
        ones = torch.ones((self.config.block_size, self.config.block_size), device=idx.device, dtype=torch.bool)
        return torch.tril(ones).unsqueeze(0).unsqueeze(0)


class Block(nn.Module):
    def __init__(self, config: Config) -> None:
        super().__init__()
        self.norm_1 = nn.LayerNorm(config.n_embd)
        self.attn = CausalSelfAttention(config)
        self.norm_2 = nn.LayerNorm(config.n_embd)
        self.mlp = MLP(config)

        self.parallel_residual = config.parallel_residual

    def forward(
        self,
        x: torch.Tensor,
        rope: RoPECache,
        mask: torch.Tensor,
        max_seq_length: int,
        input_pos: Optional[torch.Tensor] = None,
        kv_cache: Optional[KVCache] = None,
    ) -> Tuple[torch.Tensor, Optional[KVCache]]:
        h, new_kv_cache = self.attn(self.norm_1(x), rope, mask, max_seq_length, input_pos, kv_cache)
        if self.parallel_residual:
            x = x + h + self.mlp(self.norm_2(x))
        else:
            x = x + h
            x = x + self.mlp(self.norm_2(x))
        return x, new_kv_cache


class CausalSelfAttention(nn.Module):
    def __init__(self, config: Config) -> None:
        super().__init__()
        assert config.n_embd % config.n_head == 0

        # key, query, value projections for all heads, but in a batch
        self.attn = nn.Linear(config.n_embd, 3 * config.n_embd, bias=True)
        # output projection
        self.proj = nn.Linear(config.n_embd, config.n_embd, bias=True)

        self.n_head = config.n_head
        self.n_embd = config.n_embd
        self.block_size = config.block_size
        self.rotary_percentage = config.rotary_percentage

    def forward(
        self,
        x: torch.Tensor,
        rope: RoPECache,
        mask: torch.Tensor,
        max_seq_length: int,
        input_pos: Optional[torch.Tensor] = None,
        kv_cache: Optional[KVCache] = None,
    ) -> Tuple[torch.Tensor, Optional[KVCache]]:
        B, T, C = x.size()  # batch size, sequence length, embedding dimensionality (n_embd)

        qkv = self.attn(x)
        head_size = C // self.n_head
        qkv = qkv.view(B, T, self.n_head, 3 * head_size).transpose(1, 2)
        q, k, v = qkv.split(head_size, dim=-1)  # (B, nh, T, hs)

        n_elem = int(self.rotary_percentage * head_size)

        cos, sin = rope
        q_roped = apply_rope(q[..., :n_elem], cos, sin)
        k_roped = apply_rope(k[..., :n_elem], cos, sin)
        q = torch.cat((q_roped, q[..., n_elem:]), dim=-1)
        k = torch.cat((k_roped, k[..., n_elem:]), dim=-1)

        if input_pos is not None and kv_cache is not None:
            cache_k, cache_v = kv_cache
            # check if reached token limit
            if input_pos[-1] >= max_seq_length:
                input_pos = torch.tensor(max_seq_length - 1, device=input_pos.device)
                # shift 1 position to the left
                cache_k = torch.roll(cache_k, -1, dims=2)
                cache_v = torch.roll(cache_v, -1, dims=2)
            k = cache_k.index_copy(2, input_pos, k)
            v = cache_v.index_copy(2, input_pos, v)
            kv_cache = k, v

        # efficient attention using Flash Attention CUDA kernels
        y = F.scaled_dot_product_attention(q, k, v, attn_mask=mask, dropout_p=0.0, scale=1.0 / math.sqrt(head_size))

        y = y.transpose(1, 2).contiguous().view(B, T, C)  # re-assemble all head outputs side by side

        # output projection
        y = self.proj(y)

        return y, kv_cache


class MLP(nn.Module):
    def __init__(self, config: Config) -> None:
        super().__init__()
        hidden_dim = 4 * config.n_embd
        self.fc = nn.Linear(config.n_embd, hidden_dim, bias=True)
        self.proj = nn.Linear(hidden_dim, config.n_embd, bias=True)

    def forward(self, x: torch.Tensor) -> torch.Tensor:
        # gpt-neox style MLP
        x = self.fc(x)
        x = F.gelu(x)
        x = self.proj(x)
        return x


def build_rope_cache(
    seq_len: int, n_elem: int, dtype: torch.dtype, device: torch.device, base: int = 10000
) -> RoPECache:
    """Enhanced Transformer with Rotary Position Embedding.

    Derived from: https://github.com/labmlai/annotated_deep_learning_paper_implementations/blob/master/labml_nn/
    transformers/rope/__init__.py. MIT License:
    https://github.com/labmlai/annotated_deep_learning_paper_implementations/blob/master/license.
    """
    # $\Theta = {\theta_i = 10000^{\frac{2(i-1)}{d}}, i \in [1, 2, ..., \frac{d}{2}]}$
    theta = 1.0 / (base ** (torch.arange(0, n_elem, 2, dtype=dtype, device=device) / n_elem))

    # Create position indexes `[0, 1, ..., seq_len - 1]`
    seq_idx = torch.arange(seq_len, dtype=dtype, device=device)

    # Calculate the product of position index and $\theta_i$
    idx_theta = torch.outer(seq_idx, theta).float().repeat(1, 2)

    cos, sin = torch.cos(idx_theta), torch.sin(idx_theta)

    # this is to mimic the behaviour of complex32, else we will get different results
    if dtype in (torch.float16, torch.bfloat16, torch.int8):
        return cos.half(), sin.half()
    return cos, sin


def apply_rope(x: torch.Tensor, cos: torch.Tensor, sin: torch.Tensor) -> torch.Tensor:
    head_size = x.size(-1)
    x1 = x[..., : head_size // 2]  # (B, nh, T, hs/2)
    x2 = x[..., head_size // 2 :]  # (B, nh, T, hs/2)
    rotated = torch.cat((-x2, x1), dim=-1)  # (B, nh, T, hs)
    roped = (x * cos) + (rotated * sin)
    return roped.type_as(x)<|MERGE_RESOLUTION|>--- conflicted
+++ resolved
@@ -51,11 +51,8 @@
 
     def reset_cache(self) -> None:
         self.kv_caches.clear()
-<<<<<<< HEAD
-        if self.mask_cache.device.type == "xla":
-=======
         if self.mask_cache is not None and self.mask_cache.device.type == "xla":
->>>>>>> 5944ba31
+
             # https://github.com/Lightning-AI/lit-parrot/pull/83#issuecomment-1558150179
             self.rope_cache = None
             self.mask_cache = None
